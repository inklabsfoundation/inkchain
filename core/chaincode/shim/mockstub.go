/*
Copyright IBM Corp. 2016 All Rights Reserved.

Licensed under the Apache License, Version 2.0 (the "License");
you may not use this file except in compliance with the License.
You may obtain a copy of the License at

		 http://www.apache.org/licenses/LICENSE-2.0

Unless required by applicable law or agreed to in writing, software
distributed under the License is distributed on an "AS IS" BASIS,
WITHOUT WARRANTIES OR CONDITIONS OF ANY KIND, either express or implied.
See the License for the specific language governing permissions and
limitations under the License.
*/

// Package shim provides APIs for the chaincode to access its state
// variables, transaction context and call other chaincodes.
package shim

import (
	"container/list"
	"errors"
	"fmt"
	"strings"

	"encoding/json"
	"math/big"

	"github.com/golang/protobuf/ptypes/timestamp"
	"github.com/inklabsfoundation/inkchain/common/util"
	"github.com/inklabsfoundation/inkchain/core/wallet"
	"github.com/inklabsfoundation/inkchain/protos/ledger/queryresult"
	"github.com/inklabsfoundation/inkchain/protos/ledger/transet/kvtranset"
	pb "github.com/inklabsfoundation/inkchain/protos/peer"
	"github.com/op/go-logging"
)

// Logger for the shim package.
var mockLogger = logging.MustGetLogger("mock")

// MockStub is an implementation of ChaincodeStubInterface for unit testing chaincode.
// Use this instead of ChaincodeStub in your chaincode's unit test calls to Init or Invoke.
type MockStub struct {
	// arguments the stub was called with
	args [][]byte

	// A pointer back to the chaincode that will invoke this, set by constructor.
	// If a peer calls this stub, the chaincode will be invoked from here.
	cc Chaincode

	// A nice name that can be used for logging
	Name string

	// State keeps name value pairs
	State map[string][]byte

	// Keys stores the list of mapped values in lexical order
	Keys *list.List

	// registered list of other MockStub chaincodes that can be called from this MockStub
	Invokables map[string]*MockStub

	// stores a transaction uuid while being Invoked / Deployed
	// TODO if a chaincode uses recursion this may need to be a stack of TxIDs or possibly a reference counting map
	TxID string

	TxTimestamp *timestamp.Timestamp

	// mocked signedProposal
	signedProposal *pb.SignedProposal
}

func (stub *MockStub) GetTxID() string {
	return stub.TxID
}

func (stub *MockStub) GetArgs() [][]byte {
	return stub.args
}

func (stub *MockStub) GetStringArgs() []string {
	args := stub.GetArgs()
	strargs := make([]string, 0, len(args))
	for _, barg := range args {
		strargs = append(strargs, string(barg))
	}
	return strargs
}

func (stub *MockStub) GetFunctionAndParameters() (function string, params []string) {
	allargs := stub.GetStringArgs()
	function = ""
	params = []string{}
	if len(allargs) >= 1 {
		function = allargs[0]
		params = allargs[1:]
	}
	return
}

// Used to indicate to a chaincode that it is part of a transaction.
// This is important when chaincodes invoke each other.
// MockStub doesn't support concurrent transactions at present.
func (stub *MockStub) MockTransactionStart(txid string) {
	stub.TxID = txid
	stub.setSignedProposal(&pb.SignedProposal{})
	stub.setTxTimestamp(util.CreateUtcTimestamp())
}

// End a mocked transaction, clearing the UUID.
func (stub *MockStub) MockTransactionEnd(uuid string) {
	stub.signedProposal = nil
	stub.TxID = ""
}

// Register a peer chaincode with this MockStub
// invokableChaincodeName is the name or hash of the peer
// otherStub is a MockStub of the peer, already intialised
func (stub *MockStub) MockPeerChaincode(invokableChaincodeName string, otherStub *MockStub) {
	stub.Invokables[invokableChaincodeName] = otherStub
}

// Initialise this chaincode,  also starts and ends a transaction.
func (stub *MockStub) MockInit(uuid string, args [][]byte) pb.Response {
	stub.args = args
	stub.MockTransactionStart(uuid)
	res := stub.cc.Init(stub)
	stub.MockTransactionEnd(uuid)
	return res
}

// Invoke this chaincode, also starts and ends a transaction.
func (stub *MockStub) MockInvoke(uuid string, args [][]byte) pb.Response {
	stub.args = args
	stub.MockTransactionStart(uuid)
	res := stub.cc.Invoke(stub)
	stub.MockTransactionEnd(uuid)
	return res
}

// Invoke this chaincode, also starts and ends a transaction.
func (stub *MockStub) MockInvokeWithSignedProposal(uuid string, args [][]byte, sp *pb.SignedProposal) pb.Response {
	stub.args = args
	stub.MockTransactionStart(uuid)
	stub.signedProposal = sp
	res := stub.cc.Invoke(stub)
	stub.MockTransactionEnd(uuid)
	return res
}

// GetState retrieves the value for a given key from the ledger
func (stub *MockStub) GetState(key string) ([]byte, error) {
	value := stub.State[key]
	mockLogger.Debug("MockStub", stub.Name, "Getting", key, value)
	return value, nil
}

// PutState writes the specified `value` and `key` into the ledger.
func (stub *MockStub) PutState(key string, value []byte) error {
	if stub.TxID == "" {
		mockLogger.Error("Cannot PutState without a transactions - call stub.MockTransactionStart()?")
		return errors.New("Cannot PutState without a transactions - call stub.MockTransactionStart()?")
	}

	mockLogger.Debug("MockStub", stub.Name, "Putting", key, value)
	stub.State[key] = value

	// insert key into ordered list of keys
	for elem := stub.Keys.Front(); elem != nil; elem = elem.Next() {
		elemValue := elem.Value.(string)
		comp := strings.Compare(key, elemValue)
		mockLogger.Debug("MockStub", stub.Name, "Compared", key, elemValue, " and got ", comp)
		if comp < 0 {
			// key < elem, insert it before elem
			stub.Keys.InsertBefore(key, elem)
			mockLogger.Debug("MockStub", stub.Name, "Key", key, " inserted before", elem.Value)
			break
		} else if comp == 0 {
			// keys exists, no need to change
			mockLogger.Debug("MockStub", stub.Name, "Key", key, "already in State")
			break
		} else { // comp > 0
			// key > elem, keep looking unless this is the end of the list
			if elem.Next() == nil {
				stub.Keys.PushBack(key)
				mockLogger.Debug("MockStub", stub.Name, "Key", key, "appended")
				break
			}
		}
	}

	// special case for empty Keys list
	if stub.Keys.Len() == 0 {
		stub.Keys.PushFront(key)
		mockLogger.Debug("MockStub", stub.Name, "Key", key, "is first element in list")
	}

	return nil
}

// DelState removes the specified `key` and its value from the ledger.
func (stub *MockStub) DelState(key string) error {
	mockLogger.Debug("MockStub", stub.Name, "Deleting", key, stub.State[key])
	delete(stub.State, key)

	for elem := stub.Keys.Front(); elem != nil; elem = elem.Next() {
		if strings.Compare(key, elem.Value.(string)) == 0 {
			stub.Keys.Remove(elem)
		}
	}

	return nil
}

func (stub *MockStub) GetStateByRange(startKey, endKey string) (StateQueryIteratorInterface, error) {
	if err := validateSimpleKeys(startKey, endKey); err != nil {
		return nil, err
	}
	return NewMockStateRangeQueryIterator(stub, startKey, endKey), nil
}

// GetQueryResult function can be invoked by a chaincode to perform a
// rich query against state database.  Only supported by state database implementations
// that support rich query.  The query string is in the syntax of the underlying
// state database. An iterator is returned which can be used to iterate (next) over
// the query result set
func (stub *MockStub) GetQueryResult(query string) (StateQueryIteratorInterface, error) {
	// Not implemented since the mock engine does not have a query engine.
	// However, a very simple query engine that supports string matching
	// could be implemented to test that the framework supports queries
	return nil, errors.New("Not Implemented")
}

// GetHistoryForKey function can be invoked by a chaincode to return a history of
// key values across time. GetHistoryForKey is intended to be used for read-only queries.
func (stub *MockStub) GetHistoryForKey(key string) (HistoryQueryIteratorInterface, error) {
	return nil, errors.New("Not Implemented")
}

//GetStateByPartialCompositeKey function can be invoked by a chaincode to query the
//state based on a given partial composite key. This function returns an
//iterator which can be used to iterate over all composite keys whose prefix
//matches the given partial composite key. This function should be used only for
//a partial composite key. For a full composite key, an iter with empty response
//would be returned.
func (stub *MockStub) GetStateByPartialCompositeKey(objectType string, attributes []string) (StateQueryIteratorInterface, error) {
	partialCompositeKey, err := stub.CreateCompositeKey(objectType, attributes)
	if err != nil {
		return nil, err
	}
	return NewMockStateRangeQueryIterator(stub, partialCompositeKey, partialCompositeKey+string(maxUnicodeRuneValue)), nil
}

// CreateCompositeKey combines the list of attributes
//to form a composite key.
func (stub *MockStub) CreateCompositeKey(objectType string, attributes []string) (string, error) {
	return createCompositeKey(objectType, attributes)
}

// SplitCompositeKey splits the composite key into attributes
// on which the composite key was formed.
func (stub *MockStub) SplitCompositeKey(compositeKey string) (string, []string, error) {
	return splitCompositeKey(compositeKey)
}

// InvokeChaincode calls a peered chaincode.
// E.g. stub1.InvokeChaincode("stub2Hash", funcArgs, channel)
// Before calling this make sure to create another MockStub stub2, call stub2.MockInit(uuid, func, args)
// and register it with stub1 by calling stub1.MockPeerChaincode("stub2Hash", stub2)
func (stub *MockStub) InvokeChaincode(chaincodeName string, args [][]byte, channel string) pb.Response {
	// Internally we use chaincode name as a composite name
	if channel != "" {
		chaincodeName = chaincodeName + "/" + channel
	}
	// TODO "args" here should possibly be a serialized pb.ChaincodeInput
	otherStub := stub.Invokables[chaincodeName]
	mockLogger.Debug("MockStub", stub.Name, "Invoking peer chaincode", otherStub.Name, args)
	//	function, strings := getFuncArgs(args)
	res := otherStub.MockInvoke(stub.TxID, args)
	mockLogger.Debug("MockStub", stub.Name, "Invoked peer chaincode", otherStub.Name, "got", fmt.Sprintf("%+v", res))
	return res
}

// warning!  This method can not produce right outputs cause the sender is obtained from ChaincodeInvokeSpec
func (stub *MockStub) Transfer(to string, balanceType string, amount *big.Int) error {
	if stub.TxID == "" {
		mockLogger.Error("Cannot Transfer without a transactions - call stub.MockTransactionStart()?")
		return errors.New("Cannot Transfer without a transactions - call stub.MockTransactionStart()?")
	}
	/*
		to = strings.ToLower(to)
		mockLogger.Debug("MockStub", stub.Name, "Transfer To", to, amount)

		toAddress, err := wallet.HexToAddress(to)
		if err != nil {
			return err
		}

			sig, err := wallet.SignatureStringToBytes(signature)
			if err != nil {
				return errors.New(err.Error())
			}
			fromAddressExtracted, err := wallet.GetSenderFromSignature(fromAddress, toAddress, amount, sig)
			if fromAddressExtracted.ToString() != from {
				return errors.New("sender mismatch")
			}

		toAccount := &wallet.Account{}
		if value, ok := stub.State[fromAddress.ToString()]; ok {
			jsonErr := json.Unmarshal(value, fromAccount)
			if jsonErr != nil {
				return jsonErr
			}
			if fromAccount.Balance == nil {
				return errors.New("balance" + balanceType + "not exists")
			}
			fromBalance, ok := fromAccount.Balance[balanceType]
			if !ok {
				return errors.New("balance" + wallet.MAIN_BALANCE_NAME + "not exists")
			}
			if fromBalance.Cmp(amount) < 0 {
				return errors.New("insufficient balance for sender")
			}
			fromBalance = fromBalance.Sub(fromBalance, amount)

			fromAccountBytes, jsonErr := json.Marshal(fromAccount)

			if jsonErr != nil {
				return errors.New("error marshaling sender account")
			}
			stub.State[fromAddress.ToString()] = fromAccountBytes
			key := fromAddress.ToString()
			// insert key into ordered list of keys
			for elem := stub.Keys.Front(); elem != nil; elem = elem.Next() {
				elemValue := elem.Value.(string)
				comp := strings.Compare(key, elemValue)
				mockLogger.Debug("MockStub", stub.Name, "Compared", key, elemValue, " and got ", comp)
				if comp < 0 {
					// key < elem, insert it before elem
					stub.Keys.InsertBefore(key, elem)
					mockLogger.Debug("MockStub", stub.Name, "Key", key, " inserted before", elem.Value)
					break
				} else if comp == 0 {
					// keys exists, no need to change
					mockLogger.Debug("MockStub", stub.Name, "Key", key, "already in State")
					break
				} else { // comp > 0
					// key > elem, keep looking unless this is the end of the list
					if elem.Next() == nil {
						stub.Keys.PushBack(key)
						mockLogger.Debug("MockStub", stub.Name, "Key", key, "appended")
						break
					}
				}
			}

			// special case for empty Keys list
			if stub.Keys.Len() == 0 {
				stub.Keys.PushFront(key)
				mockLogger.Debug("MockStub", stub.Name, "Key", key, "is first element in list")
			}
			value, ok = stub.State[toAddress.ToString()]
			if ok {
				jsonErr = json.Unmarshal(value, &toAccount)
				if jsonErr != nil {
					return jsonErr
				}
			}
			if toAccount.Balance == nil {
				toAccount.Balance = make(map[string]*big.Int)
			}
			toBalance, ok := toAccount.Balance[balanceType]
			if !ok {
				toBalance = big.NewInt(0)
				toAccount.Balance[balanceType] = toBalance
			}
			toBalance.Add(toBalance, amount)
			toAccountBytes, jsonErr := json.Marshal(toAccount)
			stub.State[to] = toAccountBytes

			key = to
			// insert key into ordered list of keys
			for elem := stub.Keys.Front(); elem != nil; elem = elem.Next() {
				elemValue := elem.Value.(string)
				comp := strings.Compare(key, elemValue)
				mockLogger.Debug("MockStub", stub.Name, "Compared", key, elemValue, " and got ", comp)
				if comp < 0 {
					// key < elem, insert it before elem
					stub.Keys.InsertBefore(key, elem)
					mockLogger.Debug("MockStub", stub.Name, "Key", key, " inserted before", elem.Value)
					break
				} else if comp == 0 {
					// keys exists, no need to change
					mockLogger.Debug("MockStub", stub.Name, "Key", key, "already in State")
					break
				} else { // comp > 0
					// key > elem, keep looking unless this is the end of the list
					if elem.Next() == nil {
						stub.Keys.PushBack(key)
						mockLogger.Debug("MockStub", stub.Name, "Key", key, "appended")
						break
					}
				}
			}

			// special case for empty Keys list
			if stub.Keys.Len() == 0 {
				stub.Keys.PushFront(key)
				mockLogger.Debug("MockStub", stub.Name, "Key", key, "is first element in list")
			}
			return nil
		}
	*/
	return errors.New(" this function could not be used in mock invocation")
}

// warning!  This method can not produce right outputs cause the sender is obtained from ChaincodeInvokeSpec
func (stub *MockStub) CalcFeeByInvoke() (*big.Int, error) {
	if stub.TxID == "" {
		mockLogger.Error("Cannot Transfer without a transactions - call stub.MockTransactionStart()?")
		return nil, errors.New("Cannot Transfer without a transactions - call stub.MockTransactionStart()?")
	}
	return nil, errors.New(" this function could not be used in mock invocation")
<<<<<<< HEAD
}

// warning!  This method can not produce right outputs cause the sender is obtained from ChaincodeInvokeSpec
func (stub *MockStub) CalcFee(content string) (*big.Int, error) {
	if stub.TxID == "" {
		mockLogger.Error("Cannot Transfer without a transactions - call stub.MockTransactionStart()?")
		return nil, errors.New("Cannot Transfer without a transactions - call stub.MockTransactionStart()?")
	}
	return nil, errors.New(" this function could not be used in mock invocation")
}

func (stub *MockStub) CrossTransfer(to string, amount *big.Int, pubTxId string, fromPlatform string) error {
	if stub.TxID == "" {
		mockLogger.Error("Cannot Transfer without a transactions - call stub.MockTransactionStart()?")
		return nil, errors.New("Cannot Transfer without a transactions - call stub.MockTransactionStart()?")
	}
	return nil, errors.New(" this function could not be used in mock invocation")
}

=======
}

// warning!  This method can not produce right outputs cause the sender is obtained from ChaincodeInvokeSpec
func (stub *MockStub) CalcFee(content string) (*big.Int, error) {
	if stub.TxID == "" {
		mockLogger.Error("Cannot Transfer without a transactions - call stub.MockTransactionStart()?")
		return nil, errors.New("Cannot Transfer without a transactions - call stub.MockTransactionStart()?")
	}
	return nil, errors.New(" this function could not be used in mock invocation")
}

>>>>>>> 686f0e5f
func (stub *MockStub) MultiTransfer(trans *kvtranset.KVTranSet) error {
	return errors.New(" this function could not be used in mock invocation")
}
func (stub *MockStub) GetAccount(address string) (*wallet.Account, error) {
	address = strings.ToLower(address)
	if accountBytes, ok := stub.State[address]; ok {
		account := &wallet.Account{}
		jsonErr := json.Unmarshal(accountBytes, account)
		if jsonErr != nil {
			return nil, jsonErr
		}
		return account, nil
	}
	return nil, errors.New("getAccount error")
}

func (stub *MockStub) IssueToken(address string, balanceType string, amount *big.Int) error {
	address = strings.ToLower(address)
	if stub.TxID == "" {
		mockLogger.Error("Cannot issue token without a transactions - call stub.MockTransactionStart()?")
		return errors.New("Cannot issue token without a transactions - call stub.MockTransactionStart()?")
	}
	account := &wallet.Account{}
	accountJson, ok := stub.State[address]
	if ok {
		err := json.Unmarshal(accountJson, account)
		if err == nil {
			_, ok := account.Balance[balanceType]
			if ok {
				return errors.New("balance exists in this address")
			}
		}

	}
	if account.Balance == nil {
		account.Balance = make(map[string]*big.Int)
	}

	account.Balance[balanceType] = amount
	accountBytes, jsonErr := json.Marshal(account)
	if jsonErr != nil {
		return jsonErr
	}
	stub.State[address] = accountBytes
	// insert key into ordered list of keys
	for elem := stub.Keys.Front(); elem != nil; elem = elem.Next() {
		elemValue := elem.Value.(string)
		comp := strings.Compare(address, elemValue)
		mockLogger.Debug("MockStub", stub.Name, "Compared", address, elemValue, " and got ", comp)
		if comp < 0 {
			// key < elem, insert it before elem
			stub.Keys.InsertBefore(address, elem)
			mockLogger.Debug("MockStub", stub.Name, "Key", address, " inserted before", elem.Value)
			break
		} else if comp == 0 {
			// keys exists, no need to change
			mockLogger.Debug("MockStub", stub.Name, "Key", address, "already in State")
			break
		} else { // comp > 0
			// key > elem, keep looking unless this is the end of the list
			if elem.Next() == nil {
				stub.Keys.PushBack(address)
				mockLogger.Debug("MockStub", stub.Name, "Key", address, "appended")
				break
			}
		}
	}

	// special case for empty Keys list
	if stub.Keys.Len() == 0 {
		stub.Keys.PushFront(address)
		mockLogger.Debug("MockStub", stub.Name, "Key", address, "is first element in list")
	}

	return nil
	return nil
}

// Not implemented
func (stub *MockStub) GetCreator() ([]byte, error) {
	return nil, nil
}

// Not implemented
func (stub *MockStub) GetTransient() (map[string][]byte, error) {
	return nil, nil
}

// Not implemented
func (stub *MockStub) GetBinding() ([]byte, error) {
	return nil, nil
}
func (stub *MockStub) GetSender() (string, error) {
	return "", nil
}

// Not implemented
func (stub *MockStub) GetSignedProposal() (*pb.SignedProposal, error) {
	return stub.signedProposal, nil
}

func (stub *MockStub) setSignedProposal(sp *pb.SignedProposal) {
	stub.signedProposal = sp
}

// Not implemented
func (stub *MockStub) GetArgsSlice() ([]byte, error) {
	return nil, nil
}

func (stub *MockStub) setTxTimestamp(time *timestamp.Timestamp) {
	stub.TxTimestamp = time
}

func (stub *MockStub) GetTxTimestamp() (*timestamp.Timestamp, error) {
	if stub.TxTimestamp == nil {
		return nil, errors.New("TxTimestamp not set.")
	}
	return stub.TxTimestamp, nil
}

// Not implemented
func (stub *MockStub) SetEvent(name string, payload []byte) error {
	return nil
}

// Constructor to initialise the internal State map
func NewMockStub(name string, cc Chaincode) *MockStub {
	mockLogger.Debug("MockStub(", name, cc, ")")
	s := new(MockStub)
	s.Name = name
	s.cc = cc
	s.State = make(map[string][]byte)
	s.Invokables = make(map[string]*MockStub)
	s.Keys = list.New()

	return s
}

/*****************************
 Range Query Iterator
*****************************/

type MockStateRangeQueryIterator struct {
	Closed   bool
	Stub     *MockStub
	StartKey string
	EndKey   string
	Current  *list.Element
}

// HasNext returns true if the range query iterator contains additional keys
// and values.
func (iter *MockStateRangeQueryIterator) HasNext() bool {
	if iter.Closed {
		// previously called Close()
		mockLogger.Error("HasNext() but already closed")
		return false
	}

	if iter.Current == nil {
		mockLogger.Error("HasNext() couldn't get Current")
		return false
	}

	current := iter.Current
	for current != nil {
		// if this is an open-ended query for all keys, return true
		if iter.StartKey == "" && iter.EndKey == "" {
			return true
		}
		comp1 := strings.Compare(current.Value.(string), iter.StartKey)
		comp2 := strings.Compare(current.Value.(string), iter.EndKey)
		if comp1 >= 0 {
			if comp2 <= 0 {
				mockLogger.Debug("HasNext() got next")
				return true
			} else {
				mockLogger.Debug("HasNext() but no next")
				return false

			}
		}
		current = current.Next()
	}

	// we've reached the end of the underlying values
	mockLogger.Debug("HasNext() but no next")
	return false
}

// Next returns the next key and value in the range query iterator.
func (iter *MockStateRangeQueryIterator) Next() (*queryresult.KV, error) {
	if iter.Closed == true {
		mockLogger.Error("MockStateRangeQueryIterator.Next() called after Close()")
		return nil, errors.New("MockStateRangeQueryIterator.Next() called after Close()")
	}

	if iter.HasNext() == false {
		mockLogger.Error("MockStateRangeQueryIterator.Next() called when it does not HaveNext()")
		return nil, errors.New("MockStateRangeQueryIterator.Next() called when it does not HaveNext()")
	}

	for iter.Current != nil {
		comp1 := strings.Compare(iter.Current.Value.(string), iter.StartKey)
		comp2 := strings.Compare(iter.Current.Value.(string), iter.EndKey)
		// compare to start and end keys. or, if this is an open-ended query for
		// all keys, it should always return the key and value
		if (comp1 >= 0 && comp2 <= 0) || (iter.StartKey == "" && iter.EndKey == "") {
			key := iter.Current.Value.(string)
			value, err := iter.Stub.GetState(key)
			iter.Current = iter.Current.Next()
			return &queryresult.KV{Key: key, Value: value}, err
		}
		iter.Current = iter.Current.Next()
	}
	mockLogger.Error("MockStateRangeQueryIterator.Next() went past end of range")
	return nil, errors.New("MockStateRangeQueryIterator.Next() went past end of range")
}

// Close closes the range query iterator. This should be called when done
// reading from the iterator to free up resources.
func (iter *MockStateRangeQueryIterator) Close() error {
	if iter.Closed == true {
		mockLogger.Error("MockStateRangeQueryIterator.Close() called after Close()")
		return errors.New("MockStateRangeQueryIterator.Close() called after Close()")
	}

	iter.Closed = true
	return nil
}

func (iter *MockStateRangeQueryIterator) Print() {
	mockLogger.Debug("MockStateRangeQueryIterator {")
	mockLogger.Debug("Closed?", iter.Closed)
	mockLogger.Debug("Stub", iter.Stub)
	mockLogger.Debug("StartKey", iter.StartKey)
	mockLogger.Debug("EndKey", iter.EndKey)
	mockLogger.Debug("Current", iter.Current)
	mockLogger.Debug("HasNext?", iter.HasNext())
	mockLogger.Debug("}")
}

func NewMockStateRangeQueryIterator(stub *MockStub, startKey string, endKey string) *MockStateRangeQueryIterator {
	mockLogger.Debug("NewMockStateRangeQueryIterator(", stub, startKey, endKey, ")")
	iter := new(MockStateRangeQueryIterator)
	iter.Closed = false
	iter.Stub = stub
	iter.StartKey = startKey
	iter.EndKey = endKey
	iter.Current = stub.Keys.Front()

	iter.Print()

	return iter
}

func getBytes(function string, args []string) [][]byte {
	bytes := make([][]byte, 0, len(args)+1)
	bytes = append(bytes, []byte(function))
	for _, s := range args {
		bytes = append(bytes, []byte(s))
	}
	return bytes
}

func getFuncArgs(bytes [][]byte) (string, []string) {
	mockLogger.Debugf("getFuncArgs(%x)", bytes)
	function := string(bytes[0])
	args := make([]string, len(bytes)-1)
	for i := 1; i < len(bytes); i++ {
		mockLogger.Debugf("getFuncArgs - i:%x, len(bytes):%x", i, len(bytes))
		args[i-1] = string(bytes[i])
	}
	return function, args
}<|MERGE_RESOLUTION|>--- conflicted
+++ resolved
@@ -422,7 +422,6 @@
 		return nil, errors.New("Cannot Transfer without a transactions - call stub.MockTransactionStart()?")
 	}
 	return nil, errors.New(" this function could not be used in mock invocation")
-<<<<<<< HEAD
 }
 
 // warning!  This method can not produce right outputs cause the sender is obtained from ChaincodeInvokeSpec
@@ -434,27 +433,6 @@
 	return nil, errors.New(" this function could not be used in mock invocation")
 }
 
-func (stub *MockStub) CrossTransfer(to string, amount *big.Int, pubTxId string, fromPlatform string) error {
-	if stub.TxID == "" {
-		mockLogger.Error("Cannot Transfer without a transactions - call stub.MockTransactionStart()?")
-		return nil, errors.New("Cannot Transfer without a transactions - call stub.MockTransactionStart()?")
-	}
-	return nil, errors.New(" this function could not be used in mock invocation")
-}
-
-=======
-}
-
-// warning!  This method can not produce right outputs cause the sender is obtained from ChaincodeInvokeSpec
-func (stub *MockStub) CalcFee(content string) (*big.Int, error) {
-	if stub.TxID == "" {
-		mockLogger.Error("Cannot Transfer without a transactions - call stub.MockTransactionStart()?")
-		return nil, errors.New("Cannot Transfer without a transactions - call stub.MockTransactionStart()?")
-	}
-	return nil, errors.New(" this function could not be used in mock invocation")
-}
-
->>>>>>> 686f0e5f
 func (stub *MockStub) MultiTransfer(trans *kvtranset.KVTranSet) error {
 	return errors.New(" this function could not be used in mock invocation")
 }
