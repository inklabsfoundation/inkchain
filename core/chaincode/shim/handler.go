/*
Copyright IBM Corp. 2016 All Rights Reserved.

Licensed under the Apache License, Version 2.0 (the "License");
you may not use this file except in compliance with the License.
You may obtain a copy of the License at

		 http://www.apache.org/licenses/LICENSE-2.0

Unless required by applicable law or agreed to in writing, software
distributed under the License is distributed on an "AS IS" BASIS,
WITHOUT WARRANTIES OR CONDITIONS OF ANY KIND, either express or implied.
See the License for the specific language governing permissions and
limitations under the License.
*/

package shim

import (
	"errors"
	"fmt"
	"sync"

	"math/big"

	"encoding/json"

	"strings"

	"github.com/golang/protobuf/proto"
	"github.com/inklabsfoundation/inkchain/core/wallet"
	"github.com/inklabsfoundation/inkchain/protos/ledger/transet/kvtranset"
	pb "github.com/inklabsfoundation/inkchain/protos/peer"
	"github.com/looplab/fsm"
)

// PeerChaincodeStream interface for stream between Peer and chaincode instance.
type PeerChaincodeStream interface {
	Send(*pb.ChaincodeMessage) error
	Recv() (*pb.ChaincodeMessage, error)
	CloseSend() error
}

type nextStateInfo struct {
	msg      *pb.ChaincodeMessage
	sendToCC bool
}

func (handler *Handler) triggerNextState(msg *pb.ChaincodeMessage, send bool) {
	handler.nextState <- &nextStateInfo{msg, send}
}

// Handler handler implementation for shim side of chaincode.
type Handler struct {
	sync.RWMutex
	//shim to peer grpc serializer. User only in serialSend
	serialLock sync.Mutex
	To         string
	ChatStream PeerChaincodeStream
	FSM        *fsm.FSM
	cc         Chaincode
	// Multiple queries (and one transaction) with different txids can be executing in parallel for this chaincode
	// responseChannel is the channel on which responses are communicated by the shim to the chaincodeStub.
	responseChannel map[string]chan pb.ChaincodeMessage
	nextState       chan *nextStateInfo
}

func shorttxid(txid string) string {
	if len(txid) < 8 {
		return txid
	}
	return txid[0:8]
}

//serialSend serializes msgs so gRPC will be happy
func (handler *Handler) serialSend(msg *pb.ChaincodeMessage) error {
	handler.serialLock.Lock()
	defer handler.serialLock.Unlock()

	err := handler.ChatStream.Send(msg)

	return err
}

//serialSendAsync serves the same purpose as serialSend (serializ msgs so gRPC will
//be happy). In addition, it is also asynchronous so send-remoterecv--localrecv loop
//can be nonblocking. Only errors need to be handled and these are handled by
//communication on supplied error channel. A typical use will be a non-blocking or
//nil channel
func (handler *Handler) serialSendAsync(msg *pb.ChaincodeMessage, errc chan error) {
	go func() {
		err := handler.serialSend(msg)
		if errc != nil {
			errc <- err
		}
	}()
}

func (handler *Handler) createChannel(txid string) (chan pb.ChaincodeMessage, error) {
	handler.Lock()
	defer handler.Unlock()
	if handler.responseChannel == nil {
		return nil, fmt.Errorf("[%s]Cannot create response channel", shorttxid(txid))
	}
	if handler.responseChannel[txid] != nil {
		return nil, fmt.Errorf("[%s]Channel exists", shorttxid(txid))
	}
	c := make(chan pb.ChaincodeMessage)
	handler.responseChannel[txid] = c
	return c, nil
}

func (handler *Handler) sendChannel(msg *pb.ChaincodeMessage) error {
	handler.Lock()
	defer handler.Unlock()
	if handler.responseChannel == nil {
		return fmt.Errorf("[%s]Cannot send message response channel", shorttxid(msg.Txid))
	}
	if handler.responseChannel[msg.Txid] == nil {
		return fmt.Errorf("[%s]sendChannel does not exist", shorttxid(msg.Txid))
	}

	chaincodeLogger.Debugf("[%s]before send", shorttxid(msg.Txid))
	handler.responseChannel[msg.Txid] <- *msg
	chaincodeLogger.Debugf("[%s]after send", shorttxid(msg.Txid))

	return nil
}

//sends a message and selects
func (handler *Handler) sendReceive(msg *pb.ChaincodeMessage, c chan pb.ChaincodeMessage) (pb.ChaincodeMessage, error) {
	errc := make(chan error, 1)
	handler.serialSendAsync(msg, errc)

	//the serialsend above will send an err or nil
	//the select filters that first error(or nil)
	//and continues to wait for the response
	//it is possible that the response triggers first
	//in which case the errc obviously worked and is
	//ignored
	for {
		select {
		case err := <-errc:
			if err == nil {
				continue
			}
			//would have been logged, return false
			return pb.ChaincodeMessage{}, err
		case outmsg, val := <-c:
			if !val {
				return pb.ChaincodeMessage{}, fmt.Errorf("unexpected failure on receive")
			}
			return outmsg, nil
		}
	}
}

func (handler *Handler) deleteChannel(txid string) {
	handler.Lock()
	defer handler.Unlock()
	if handler.responseChannel != nil {
		delete(handler.responseChannel, txid)
	}
}

// NewChaincodeHandler returns a new instance of the shim side handler.
func newChaincodeHandler(peerChatStream PeerChaincodeStream, chaincode Chaincode) *Handler {
	v := &Handler{
		ChatStream: peerChatStream,
		cc:         chaincode,
	}
	v.responseChannel = make(map[string]chan pb.ChaincodeMessage)
	v.nextState = make(chan *nextStateInfo)

	// Create the shim side FSM
	v.FSM = fsm.NewFSM(
		"created",
		fsm.Events{
			{Name: pb.ChaincodeMessage_REGISTERED.String(), Src: []string{"created"}, Dst: "established"},
			{Name: pb.ChaincodeMessage_READY.String(), Src: []string{"established"}, Dst: "ready"},
			{Name: pb.ChaincodeMessage_ERROR.String(), Src: []string{"init"}, Dst: "established"},
			{Name: pb.ChaincodeMessage_RESPONSE.String(), Src: []string{"init"}, Dst: "init"},
			{Name: pb.ChaincodeMessage_INIT.String(), Src: []string{"ready"}, Dst: "ready"},
			{Name: pb.ChaincodeMessage_TRANSACTION.String(), Src: []string{"ready"}, Dst: "ready"},
			{Name: pb.ChaincodeMessage_RESPONSE.String(), Src: []string{"ready"}, Dst: "ready"},
			{Name: pb.ChaincodeMessage_ERROR.String(), Src: []string{"ready"}, Dst: "ready"},
			{Name: pb.ChaincodeMessage_COMPLETED.String(), Src: []string{"init"}, Dst: "ready"},
			{Name: pb.ChaincodeMessage_COMPLETED.String(), Src: []string{"ready"}, Dst: "ready"},
		},
		fsm.Callbacks{
			"before_" + pb.ChaincodeMessage_REGISTERED.String():  func(e *fsm.Event) { v.beforeRegistered(e) },
			"after_" + pb.ChaincodeMessage_RESPONSE.String():     func(e *fsm.Event) { v.afterResponse(e) },
			"after_" + pb.ChaincodeMessage_ERROR.String():        func(e *fsm.Event) { v.afterError(e) },
			"before_" + pb.ChaincodeMessage_INIT.String():        func(e *fsm.Event) { v.beforeInit(e) },
			"before_" + pb.ChaincodeMessage_TRANSACTION.String(): func(e *fsm.Event) { v.beforeTransaction(e) },
		},
	)
	return v
}

// beforeRegistered is called to handle the REGISTERED message.
func (handler *Handler) beforeRegistered(e *fsm.Event) {
	if _, ok := e.Args[0].(*pb.ChaincodeMessage); !ok {
		e.Cancel(fmt.Errorf("Received unexpected message type"))
		return
	}
	chaincodeLogger.Debugf("Received %s, ready for invocations", pb.ChaincodeMessage_REGISTERED)
}

// handleInit handles request to initialize chaincode.
func (handler *Handler) handleInit(msg *pb.ChaincodeMessage) {
	// The defer followed by triggering a go routine dance is needed to ensure that the previous state transition
	// is completed before the next one is triggered. The previous state transition is deemed complete only when
	// the beforeInit function is exited. Interesting bug fix!!
	go func() {
		var nextStateMsg *pb.ChaincodeMessage

		send := true

		defer func() {
			handler.triggerNextState(nextStateMsg, send)
		}()

		errFunc := func(err error, payload []byte, ce *pb.ChaincodeEvent, errFmt string, args ...string) *pb.ChaincodeMessage {
			if err != nil {
				// Send ERROR message to chaincode support and change state
				if payload == nil {
					payload = []byte(err.Error())
				}
				chaincodeLogger.Errorf(errFmt, args)
				return &pb.ChaincodeMessage{Type: pb.ChaincodeMessage_ERROR, Payload: payload, Txid: msg.Txid, ChaincodeEvent: ce}
			}
			return nil
		}
		// Get the function and args from Payload
		input := &pb.ChaincodeInput{}
		unmarshalErr := proto.Unmarshal(msg.Payload, input)
		if nextStateMsg = errFunc(unmarshalErr, nil, nil, "[%s]Incorrect payload format. Sending %s", shorttxid(msg.Txid), pb.ChaincodeMessage_ERROR.String()); nextStateMsg != nil {
			return
		}

		// Call chaincode's Run
		// Create the ChaincodeStub which the chaincode can use to callback
		stub := new(ChaincodeStub)

		err := stub.init(handler, msg.Txid, input, msg.Proposal)
		if nextStateMsg = errFunc(err, nil, stub.chaincodeEvent, "[%s]Init get error response [%s]. Sending %s", shorttxid(msg.Txid), pb.ChaincodeMessage_ERROR.String()); nextStateMsg != nil {
			return
		}

		res := handler.cc.Init(stub)
		chaincodeLogger.Debugf("[%s]Init get response status: %d", shorttxid(msg.Txid), res.Status)

		if res.Status >= ERROR {
			err = fmt.Errorf("%s", res.Message)
			if nextStateMsg = errFunc(err, []byte(res.Message), stub.chaincodeEvent, "[%s]Init get error response [%s]. Sending %s", shorttxid(msg.Txid), pb.ChaincodeMessage_ERROR.String()); nextStateMsg != nil {
				return
			}
		}

		resBytes, err := proto.Marshal(&res)
		if nextStateMsg = errFunc(err, nil, stub.chaincodeEvent, "[%s]Init marshal response error [%s]. Sending %s", shorttxid(msg.Txid), pb.ChaincodeMessage_ERROR.String()); nextStateMsg != nil {
			return
		}

		// Send COMPLETED message to chaincode support and change state
		nextStateMsg = &pb.ChaincodeMessage{Type: pb.ChaincodeMessage_COMPLETED, Payload: resBytes, Txid: msg.Txid, ChaincodeEvent: stub.chaincodeEvent}
		chaincodeLogger.Debugf("[%s]Init succeeded. Sending %s", shorttxid(msg.Txid), pb.ChaincodeMessage_COMPLETED)
	}()
}

// beforeInit will initialize the chaincode if entering init from established.
func (handler *Handler) beforeInit(e *fsm.Event) {
	chaincodeLogger.Debugf("Entered state %s", handler.FSM.Current())
	msg, ok := e.Args[0].(*pb.ChaincodeMessage)
	if !ok {
		e.Cancel(fmt.Errorf("Received unexpected message type"))
		return
	}
	chaincodeLogger.Debugf("[%s]Received %s, initializing chaincode", shorttxid(msg.Txid), msg.Type.String())
	if msg.Type.String() == pb.ChaincodeMessage_INIT.String() {
		// Call the chaincode's Run function to initialize
		handler.handleInit(msg)
	}
}

// handleTransaction Handles request to execute a transaction.
func (handler *Handler) handleTransaction(msg *pb.ChaincodeMessage) {
	// The defer followed by triggering a go routine dance is needed to ensure that the previous state transition
	// is completed before the next one is triggered. The previous state transition is deemed complete only when
	// the beforeInit function is exited. Interesting bug fix!!
	go func() {
		//better not be nil
		var nextStateMsg *pb.ChaincodeMessage

		send := true

		defer func() {
			handler.triggerNextState(nextStateMsg, send)
		}()

		errFunc := func(err error, ce *pb.ChaincodeEvent, errStr string, args ...string) *pb.ChaincodeMessage {
			if err != nil {
				payload := []byte(err.Error())
				chaincodeLogger.Errorf(errStr, args)
				return &pb.ChaincodeMessage{Type: pb.ChaincodeMessage_ERROR, Payload: payload, Txid: msg.Txid, ChaincodeEvent: ce}
			}
			return nil
		}

		// Get the function and args from Payload
		input := &pb.ChaincodeInput{}
		unmarshalErr := proto.Unmarshal(msg.Payload, input)
		if nextStateMsg = errFunc(unmarshalErr, nil, "[%s]Incorrect payload format. Sending %s", shorttxid(msg.Txid), pb.ChaincodeMessage_ERROR.String()); nextStateMsg != nil {
			return
		}

		// Call chaincode's Run
		// Create the ChaincodeStub which the chaincode can use to callback
		stub := new(ChaincodeStub)
		err := stub.init(handler, msg.Txid, input, msg.Proposal)
		if nextStateMsg = errFunc(err, stub.chaincodeEvent, "[%s]Transaction execution failed. Sending %s", shorttxid(msg.Txid), pb.ChaincodeMessage_ERROR.String()); nextStateMsg != nil {
			return
		}

		res := handler.cc.Invoke(stub)

		// Endorser will handle error contained in Response.
		resBytes, err := proto.Marshal(&res)
		if nextStateMsg = errFunc(err, stub.chaincodeEvent, "[%s]Transaction execution failed. Sending %s", shorttxid(msg.Txid), pb.ChaincodeMessage_ERROR.String()); nextStateMsg != nil {
			return
		}

		// Send COMPLETED message to chaincode support and change state
		chaincodeLogger.Debugf("[%s]Transaction completed. Sending %s", shorttxid(msg.Txid), pb.ChaincodeMessage_COMPLETED)
		nextStateMsg = &pb.ChaincodeMessage{Type: pb.ChaincodeMessage_COMPLETED, Payload: resBytes, Txid: msg.Txid, ChaincodeEvent: stub.chaincodeEvent}
	}()
}

// beforeTransaction will execute chaincode's Run if coming from a TRANSACTION event.
func (handler *Handler) beforeTransaction(e *fsm.Event) {
	msg, ok := e.Args[0].(*pb.ChaincodeMessage)
	if !ok {
		e.Cancel(fmt.Errorf("Received unexpected message type"))
		return
	}
	chaincodeLogger.Debugf("[%s]Received %s, invoking transaction on chaincode(Src:%s, Dst:%s)", shorttxid(msg.Txid), msg.Type.String(), e.Src, e.Dst)
	if msg.Type.String() == pb.ChaincodeMessage_TRANSACTION.String() {
		// Call the chaincode's Run function to invoke transaction
		handler.handleTransaction(msg)
	}
}

// afterResponse is called to deliver a response or error to the chaincode stub.
func (handler *Handler) afterResponse(e *fsm.Event) {
	msg, ok := e.Args[0].(*pb.ChaincodeMessage)
	if !ok {
		e.Cancel(fmt.Errorf("Received unexpected message type"))
		return
	}

	if err := handler.sendChannel(msg); err != nil {
		chaincodeLogger.Errorf("[%s]error sending %s (state:%s): %s", shorttxid(msg.Txid), msg.Type, handler.FSM.Current(), err)
	} else {
		chaincodeLogger.Debugf("[%s]Received %s, communicated (state:%s)", shorttxid(msg.Txid), msg.Type, handler.FSM.Current())
	}
}

func (handler *Handler) afterError(e *fsm.Event) {
	msg, ok := e.Args[0].(*pb.ChaincodeMessage)
	if !ok {
		e.Cancel(fmt.Errorf("Received unexpected message type"))
		return
	}

	/* TODO- revisit. This may no longer be needed with the serialized/streamlined messaging model
	 * There are two situations in which the ERROR event can be triggered:
	 * 1. When an error is encountered within handleInit or handleTransaction - some issue at the chaincode side; In this case there will be no responseChannel and the message has been sent to the validator.
	 * 2. The chaincode has initiated a request (get/put/del state) to the validator and is expecting a response on the responseChannel; If ERROR is received from validator, this needs to be notified on the responseChannel.
	 */
	if err := handler.sendChannel(msg); err == nil {
		chaincodeLogger.Debugf("[%s]Error received from validator %s, communicated(state:%s)", shorttxid(msg.Txid), msg.Type, handler.FSM.Current())
	}
}

// TODO: Implement method to get and put entire state map and not one key at a time?
// handleGetState communicates with the validator to fetch the requested state information from the ledger.
func (handler *Handler) handleGetState(key string, txid string) ([]byte, error) {
	// Create the channel on which to communicate the response from validating peer
	var respChan chan pb.ChaincodeMessage
	var err error
	if respChan, err = handler.createChannel(txid); err != nil {
		return nil, err
	}

	defer handler.deleteChannel(txid)

	// Send GET_STATE message to validator chaincode support
	payload := []byte(key)
	msg := &pb.ChaincodeMessage{Type: pb.ChaincodeMessage_GET_STATE, Payload: payload, Txid: txid}
	chaincodeLogger.Debugf("[%s]Sending %s", shorttxid(msg.Txid), pb.ChaincodeMessage_GET_STATE)

	var responseMsg pb.ChaincodeMessage

	if responseMsg, err = handler.sendReceive(msg, respChan); err != nil {
		return nil, errors.New(fmt.Sprintf("[%s]error sending GET_STATE %s", shorttxid(txid), err))
	}

	if responseMsg.Type.String() == pb.ChaincodeMessage_RESPONSE.String() {
		// Success response
		chaincodeLogger.Debugf("[%s]GetState received payload %s", shorttxid(responseMsg.Txid), pb.ChaincodeMessage_RESPONSE)
		return responseMsg.Payload, nil
	}
	if responseMsg.Type.String() == pb.ChaincodeMessage_ERROR.String() {
		// Error response
		chaincodeLogger.Errorf("[%s]GetState received error %s", shorttxid(responseMsg.Txid), pb.ChaincodeMessage_ERROR)
		return nil, errors.New(string(responseMsg.Payload[:]))
	}

	// Incorrect chaincode message received
	return nil, errors.New(fmt.Sprintf("[%s]Incorrect chaincode message %s received. Expecting %s or %s", shorttxid(responseMsg.Txid), responseMsg.Type, pb.ChaincodeMessage_RESPONSE, pb.ChaincodeMessage_ERROR))
}

// handlePutState communicates with the validator to put state information into the ledger.
func (handler *Handler) handlePutState(key string, value []byte, txid string) error {
	// Check if this is a transaction
	chaincodeLogger.Debugf("[%s]Inside putstate", shorttxid(txid))

	//we constructed a valid object. No need to check for error
	payloadBytes, _ := proto.Marshal(&pb.PutStateInfo{Key: key, Value: value})

	// Create the channel on which to communicate the response from validating peer
	var respChan chan pb.ChaincodeMessage
	var err error
	if respChan, err = handler.createChannel(txid); err != nil {
		return err
	}

	defer handler.deleteChannel(txid)

	// Send PUT_STATE message to validator chaincode support
	msg := &pb.ChaincodeMessage{Type: pb.ChaincodeMessage_PUT_STATE, Payload: payloadBytes, Txid: txid}
	chaincodeLogger.Debugf("[%s]Sending %s", shorttxid(msg.Txid), pb.ChaincodeMessage_PUT_STATE)

	var responseMsg pb.ChaincodeMessage

	if responseMsg, err = handler.sendReceive(msg, respChan); err != nil {
		return errors.New(fmt.Sprintf("[%s]error sending PUT_STATE %s", msg.Txid, err))
	}

	if responseMsg.Type.String() == pb.ChaincodeMessage_RESPONSE.String() {
		// Success response
		chaincodeLogger.Debugf("[%s]Received %s. Successfully updated state", shorttxid(responseMsg.Txid), pb.ChaincodeMessage_RESPONSE)
		return nil
	}

	if responseMsg.Type.String() == pb.ChaincodeMessage_ERROR.String() {
		// Error response
		chaincodeLogger.Errorf("[%s]Received %s. Payload: %s", shorttxid(responseMsg.Txid), pb.ChaincodeMessage_ERROR, responseMsg.Payload)
		return errors.New(string(responseMsg.Payload[:]))
	}

	// Incorrect chaincode message received
	return errors.New(fmt.Sprintf("[%s]Incorrect chaincode message %s received. Expecting %s or %s", shorttxid(responseMsg.Txid), responseMsg.Type, pb.ChaincodeMessage_RESPONSE, pb.ChaincodeMessage_ERROR))
}

// handleDelState communicates with the validator to delete a key from the state in the ledger.
func (handler *Handler) handleDelState(key string, txid string) error {
	// Create the channel on which to communicate the response from validating peer
	var respChan chan pb.ChaincodeMessage
	var err error
	if respChan, err = handler.createChannel(txid); err != nil {
		return err
	}

	defer handler.deleteChannel(txid)

	// Send DEL_STATE message to validator chaincode support
	payload := []byte(key)
	msg := &pb.ChaincodeMessage{Type: pb.ChaincodeMessage_DEL_STATE, Payload: payload, Txid: txid}
	chaincodeLogger.Debugf("[%s]Sending %s", shorttxid(msg.Txid), pb.ChaincodeMessage_DEL_STATE)

	var responseMsg pb.ChaincodeMessage

	if responseMsg, err = handler.sendReceive(msg, respChan); err != nil {
		return errors.New(fmt.Sprintf("[%s]error sending DEL_STATE %s", shorttxid(msg.Txid), pb.ChaincodeMessage_DEL_STATE))
	}

	if responseMsg.Type.String() == pb.ChaincodeMessage_RESPONSE.String() {
		// Success response
		chaincodeLogger.Debugf("[%s]Received %s. Successfully deleted state", msg.Txid, pb.ChaincodeMessage_RESPONSE)
		return nil
	}
	if responseMsg.Type.String() == pb.ChaincodeMessage_ERROR.String() {
		// Error response
		chaincodeLogger.Errorf("[%s]Received %s. Payload: %s", msg.Txid, pb.ChaincodeMessage_ERROR, responseMsg.Payload)
		return errors.New(string(responseMsg.Payload[:]))
	}

	// Incorrect chaincode message received
	return errors.New(fmt.Sprintf("[%s]Incorrect chaincode message %s received. Expecting %s or %s", shorttxid(responseMsg.Txid), responseMsg.Type, pb.ChaincodeMessage_RESPONSE, pb.ChaincodeMessage_ERROR))
}

func (handler *Handler) handleGetStateByRange(startKey, endKey string, txid string) (*pb.QueryResponse, error) {
	// Create the channel on which to communicate the response from validating peer
	var respChan chan pb.ChaincodeMessage
	var err error
	if respChan, err = handler.createChannel(txid); err != nil {
		return nil, err
	}

	defer handler.deleteChannel(txid)

	// Send GET_STATE_BY_RANGE message to validator chaincode support
	//we constructed a valid object. No need to check for error
	payloadBytes, _ := proto.Marshal(&pb.GetStateByRange{StartKey: startKey, EndKey: endKey})

	msg := &pb.ChaincodeMessage{Type: pb.ChaincodeMessage_GET_STATE_BY_RANGE, Payload: payloadBytes, Txid: txid}
	chaincodeLogger.Debugf("[%s]Sending %s", shorttxid(msg.Txid), pb.ChaincodeMessage_GET_STATE_BY_RANGE)

	var responseMsg pb.ChaincodeMessage
	if responseMsg, err = handler.sendReceive(msg, respChan); err != nil {
		return nil, errors.New(fmt.Sprintf("[%s]error sending %s", shorttxid(msg.Txid), pb.ChaincodeMessage_GET_STATE_BY_RANGE))
	}

	if responseMsg.Type.String() == pb.ChaincodeMessage_RESPONSE.String() {
		// Success response
		chaincodeLogger.Debugf("[%s]Received %s. Successfully got range", shorttxid(responseMsg.Txid), pb.ChaincodeMessage_RESPONSE)

		rangeQueryResponse := &pb.QueryResponse{}
		if err = proto.Unmarshal(responseMsg.Payload, rangeQueryResponse); err != nil {
			return nil, errors.New(fmt.Sprintf("[%s]GetStateByRangeResponse unmarshall error", shorttxid(responseMsg.Txid)))
		}

		return rangeQueryResponse, nil
	}
	if responseMsg.Type.String() == pb.ChaincodeMessage_ERROR.String() {
		// Error response
		chaincodeLogger.Errorf("[%s]Received %s", shorttxid(responseMsg.Txid), pb.ChaincodeMessage_ERROR)
		return nil, errors.New(string(responseMsg.Payload[:]))
	}

	// Incorrect chaincode message received
	return nil, errors.New(fmt.Sprintf("Incorrect chaincode message %s received. Expecting %s or %s", responseMsg.Type, pb.ChaincodeMessage_RESPONSE, pb.ChaincodeMessage_ERROR))
}

func (handler *Handler) handleQueryStateNext(id, txid string) (*pb.QueryResponse, error) {
	// Create the channel on which to communicate the response from validating peer
	var respChan chan pb.ChaincodeMessage
	var err error
	if respChan, err = handler.createChannel(txid); err != nil {
		return nil, err
	}

	defer handler.deleteChannel(txid)

	// Send QUERY_STATE_NEXT message to validator chaincode support
	//we constructed a valid object. No need to check for error
	payloadBytes, _ := proto.Marshal(&pb.QueryStateNext{Id: id})

	msg := &pb.ChaincodeMessage{Type: pb.ChaincodeMessage_QUERY_STATE_NEXT, Payload: payloadBytes, Txid: txid}
	chaincodeLogger.Debugf("[%s]Sending %s", shorttxid(msg.Txid), pb.ChaincodeMessage_QUERY_STATE_NEXT)

	var responseMsg pb.ChaincodeMessage

	if responseMsg, err = handler.sendReceive(msg, respChan); err != nil {
		return nil, errors.New(fmt.Sprintf("[%s]error sending %s", shorttxid(msg.Txid), pb.ChaincodeMessage_QUERY_STATE_NEXT))
	}

	if responseMsg.Type.String() == pb.ChaincodeMessage_RESPONSE.String() {
		// Success response
		chaincodeLogger.Debugf("[%s]Received %s. Successfully got range", shorttxid(responseMsg.Txid), pb.ChaincodeMessage_RESPONSE)

		queryResponse := &pb.QueryResponse{}
		if err = proto.Unmarshal(responseMsg.Payload, queryResponse); err != nil {
			return nil, errors.New(fmt.Sprintf("[%s]unmarshall error", shorttxid(responseMsg.Txid)))
		}

		return queryResponse, nil
	}
	if responseMsg.Type.String() == pb.ChaincodeMessage_ERROR.String() {
		// Error response
		chaincodeLogger.Errorf("[%s]Received %s", shorttxid(responseMsg.Txid), pb.ChaincodeMessage_ERROR)
		return nil, errors.New(string(responseMsg.Payload[:]))
	}

	// Incorrect chaincode message received
	return nil, errors.New(fmt.Sprintf("Incorrect chaincode message %s received. Expecting %s or %s", responseMsg.Type, pb.ChaincodeMessage_RESPONSE, pb.ChaincodeMessage_ERROR))
}

func (handler *Handler) handleQueryStateClose(id, txid string) (*pb.QueryResponse, error) {
	// Create the channel on which to communicate the response from validating peer
	var respChan chan pb.ChaincodeMessage
	var err error
	if respChan, err = handler.createChannel(txid); err != nil {
		return nil, err
	}

	defer handler.deleteChannel(txid)

	// Send QUERY_STATE_CLOSE message to validator chaincode support
	//we constructed a valid object. No need to check for error
	payloadBytes, _ := proto.Marshal(&pb.QueryStateClose{Id: id})

	msg := &pb.ChaincodeMessage{Type: pb.ChaincodeMessage_QUERY_STATE_CLOSE, Payload: payloadBytes, Txid: txid}
	chaincodeLogger.Debugf("[%s]Sending %s", shorttxid(msg.Txid), pb.ChaincodeMessage_QUERY_STATE_CLOSE)

	var responseMsg pb.ChaincodeMessage

	if responseMsg, err = handler.sendReceive(msg, respChan); err != nil {
		return nil, errors.New(fmt.Sprintf("[%s]error sending %s", shorttxid(msg.Txid), pb.ChaincodeMessage_QUERY_STATE_CLOSE))
	}

	if responseMsg.Type.String() == pb.ChaincodeMessage_RESPONSE.String() {
		// Success response
		chaincodeLogger.Debugf("[%s]Received %s. Successfully got range", shorttxid(responseMsg.Txid), pb.ChaincodeMessage_RESPONSE)

		queryResponse := &pb.QueryResponse{}
		if err = proto.Unmarshal(responseMsg.Payload, queryResponse); err != nil {
			return nil, errors.New(fmt.Sprintf("[%s]unmarshall error", shorttxid(responseMsg.Txid)))
		}

		return queryResponse, nil
	}
	if responseMsg.Type.String() == pb.ChaincodeMessage_ERROR.String() {
		// Error response
		chaincodeLogger.Errorf("[%s]Received %s", shorttxid(responseMsg.Txid), pb.ChaincodeMessage_ERROR)
		return nil, errors.New(string(responseMsg.Payload[:]))
	}

	// Incorrect chaincode message received
	return nil, errors.New(fmt.Sprintf("Incorrect chaincode message %s received. Expecting %s or %s", responseMsg.Type, pb.ChaincodeMessage_RESPONSE, pb.ChaincodeMessage_ERROR))
}

func (handler *Handler) handleGetQueryResult(query string, txid string) (*pb.QueryResponse, error) {
	// Create the channel on which to communicate the response from validating peer
	var respChan chan pb.ChaincodeMessage
	var err error
	if respChan, err = handler.createChannel(txid); err != nil {
		return nil, err
	}

	defer handler.deleteChannel(txid)

	// Send GET_QUERY_RESULT message to validator chaincode support
	//we constructed a valid object. No need to check for error
	payloadBytes, _ := proto.Marshal(&pb.GetQueryResult{Query: query})

	msg := &pb.ChaincodeMessage{Type: pb.ChaincodeMessage_GET_QUERY_RESULT, Payload: payloadBytes, Txid: txid}
	chaincodeLogger.Debugf("[%s]Sending %s", shorttxid(msg.Txid), pb.ChaincodeMessage_GET_QUERY_RESULT)

	var responseMsg pb.ChaincodeMessage

	if responseMsg, err = handler.sendReceive(msg, respChan); err != nil {
		return nil, errors.New(fmt.Sprintf("[%s]error sending %s", shorttxid(msg.Txid), pb.ChaincodeMessage_GET_QUERY_RESULT))
	}

	if responseMsg.Type.String() == pb.ChaincodeMessage_RESPONSE.String() {
		// Success response
		chaincodeLogger.Debugf("[%s]Received %s. Successfully got range", shorttxid(responseMsg.Txid), pb.ChaincodeMessage_RESPONSE)

		executeQueryResponse := &pb.QueryResponse{}
		if err = proto.Unmarshal(responseMsg.Payload, executeQueryResponse); err != nil {
			return nil, errors.New(fmt.Sprintf("[%s]unmarshall error", shorttxid(responseMsg.Txid)))
		}

		return executeQueryResponse, nil
	}
	if responseMsg.Type.String() == pb.ChaincodeMessage_ERROR.String() {
		// Error response
		chaincodeLogger.Errorf("[%s]Received %s", shorttxid(responseMsg.Txid), pb.ChaincodeMessage_ERROR)
		return nil, errors.New(string(responseMsg.Payload[:]))
	}

	// Incorrect chaincode message received
	return nil, errors.New(fmt.Sprintf("Incorrect chaincode message %s received. Expecting %s or %s", responseMsg.Type, pb.ChaincodeMessage_RESPONSE, pb.ChaincodeMessage_ERROR))
}

func (handler *Handler) handleGetHistoryForKey(key string, txid string) (*pb.QueryResponse, error) {
	// Create the channel on which to communicate the response from validating peer
	var respChan chan pb.ChaincodeMessage
	var err error
	if respChan, err = handler.createChannel(txid); err != nil {
		return nil, err
	}

	defer handler.deleteChannel(txid)

	// Send GET_HISTORY_FOR_KEY message to validator chaincode support
	//we constructed a valid object. No need to check for error
	payloadBytes, _ := proto.Marshal(&pb.GetHistoryForKey{Key: key})

	msg := &pb.ChaincodeMessage{Type: pb.ChaincodeMessage_GET_HISTORY_FOR_KEY, Payload: payloadBytes, Txid: txid}
	chaincodeLogger.Debugf("[%s]Sending %s", shorttxid(msg.Txid), pb.ChaincodeMessage_GET_HISTORY_FOR_KEY)

	var responseMsg pb.ChaincodeMessage

	if responseMsg, err = handler.sendReceive(msg, respChan); err != nil {
		return nil, errors.New(fmt.Sprintf("[%s]error sending %s", shorttxid(msg.Txid), pb.ChaincodeMessage_GET_HISTORY_FOR_KEY))
	}

	if responseMsg.Type.String() == pb.ChaincodeMessage_RESPONSE.String() {
		// Success response
		chaincodeLogger.Debugf("[%s]Received %s. Successfully got range", shorttxid(responseMsg.Txid), pb.ChaincodeMessage_RESPONSE)

		getHistoryForKeyResponse := &pb.QueryResponse{}
		if err = proto.Unmarshal(responseMsg.Payload, getHistoryForKeyResponse); err != nil {
			return nil, errors.New(fmt.Sprintf("[%s]unmarshall error", shorttxid(responseMsg.Txid)))
		}

		return getHistoryForKeyResponse, nil
	}
	if responseMsg.Type.String() == pb.ChaincodeMessage_ERROR.String() {
		// Error response
		chaincodeLogger.Errorf("[%s]Received %s", shorttxid(responseMsg.Txid), pb.ChaincodeMessage_ERROR)
		return nil, errors.New(string(responseMsg.Payload[:]))
	}

	// Incorrect chaincode message received
	return nil, errors.New(fmt.Sprintf("Incorrect chaincode message %s received. Expecting %s or %s", responseMsg.Type, pb.ChaincodeMessage_RESPONSE, pb.ChaincodeMessage_ERROR))
}

//----------------------------inkchain wallet

func (handler *Handler) handleTransfer(trans *kvtranset.KVTranSet, txid string) error {
	// Check if this is a transaction
	chaincodeLogger.Debugf("[%s]Inside transfer", shorttxid(txid))
	//we constructed a valid object. No need to check for error
	var tranSet []*pb.Transfer
	for _, tran := range trans.Trans {
		protoTran := pb.Transfer{To: []byte(strings.ToLower(tran.To)), BalanceType: []byte(tran.BalanceType), Amount: tran.Amount}
		tranSet = append(tranSet, &protoTran)
	}
	transferInfo := &pb.TransferInfo{TranSet: tranSet}
	payloadBytes, err := proto.Marshal(transferInfo)
	// Create the channel on which to communicate the response from validating peer
	if err != nil {
		return err
	}
	var respChan chan pb.ChaincodeMessage
	if respChan, err = handler.createChannel(txid); err != nil {
		return err
	}

	defer handler.deleteChannel(txid)

	// Send Transfer message to validator chaincode support
	msg := &pb.ChaincodeMessage{Type: pb.ChaincodeMessage_TRANSFER, Payload: payloadBytes, Txid: txid}
	chaincodeLogger.Debugf("[%s]Sending %s", shorttxid(msg.Txid), pb.ChaincodeMessage_TRANSFER)

	var responseMsg pb.ChaincodeMessage

	if responseMsg, err = handler.sendReceive(msg, respChan); err != nil {
		return errors.New(fmt.Sprintf("[%s]error sending TRANSFER %s", msg.Txid, err))
	}

	if responseMsg.Type.String() == pb.ChaincodeMessage_RESPONSE.String() {
		// Success response
		chaincodeLogger.Debugf("[%s]Received %s. Successfully transfered", shorttxid(responseMsg.Txid), pb.ChaincodeMessage_RESPONSE)
		return nil
	}

	if responseMsg.Type.String() == pb.ChaincodeMessage_ERROR.String() {
		// Error response
		chaincodeLogger.Errorf("[%s]Received %s. Payload: %s", shorttxid(responseMsg.Txid), pb.ChaincodeMessage_ERROR, responseMsg.Payload)
		return errors.New(string(responseMsg.Payload[:]))
	}

	// Incorrect chaincode message received
	return errors.New(fmt.Sprintf("[%s]Incorrect chaincode message %s received. Expecting %s or %s", shorttxid(responseMsg.Txid), responseMsg.Type, pb.ChaincodeMessage_RESPONSE, pb.ChaincodeMessage_ERROR))
}
<<<<<<< HEAD

func (handler *Handler) handleCrossTransfer(trans *kvcrosstranset.KVCrossTranSet, txId string) error {
	// Check if this is a transaction
	chaincodeLogger.Debugf("[%s]Inside cross transfer", shorttxid(txId))
	//we constructed a valid object. No need to check for error
	var tranSet []*pb.CrossTransfer
	for _, tran := range trans.Trans {
		protoTran := pb.CrossTransfer{To: []byte(strings.ToLower(tran.To)), Amount: tran.Amount}
		tranSet = append(tranSet, &protoTran)
	}
	crossTransferInfo := &pb.CrossTransferInfo{TranSet: tranSet, PubTxId: []byte(trans.PubTxId), FromPlatForm: []byte(trans.FromPlatForm)}
	payloadBytes, err := proto.Marshal(crossTransferInfo)
	// Create the channel on which to communicate the response from validating peer
	if err != nil {
		return err
	}
	var respChan chan pb.ChaincodeMessage
	if respChan, err = handler.createChannel(txId); err != nil {
		return err
	}

	defer handler.deleteChannel(txId)

	// Send Transfer message to validator chaincode support
	msg := &pb.ChaincodeMessage{Type: pb.ChaincodeMessage_CROSS_TRANSFER, Payload: payloadBytes, Txid: txId}
	chaincodeLogger.Debugf("[%s]Sending %s", shorttxid(msg.Txid), pb.ChaincodeMessage_CROSS_TRANSFER)

	var responseMsg pb.ChaincodeMessage

	if responseMsg, err = handler.sendReceive(msg, respChan); err != nil {
		return errors.New(fmt.Sprintf("[%s]error sending CROSS_TRANSFER %s", msg.Txid, err))
	}

	if responseMsg.Type.String() == pb.ChaincodeMessage_RESPONSE.String() {
		// Success response
		chaincodeLogger.Debugf("[%s]Received %s. Successfully cross transferred", shorttxid(responseMsg.Txid), pb.ChaincodeMessage_RESPONSE)
		return nil
	}

	if responseMsg.Type.String() == pb.ChaincodeMessage_ERROR.String() {
		// Error response
		chaincodeLogger.Errorf("[%s]Received %s. Payload: %s", shorttxid(responseMsg.Txid), pb.ChaincodeMessage_ERROR, responseMsg.Payload)
		return errors.New(string(responseMsg.Payload[:]))
	}

	// Incorrect chaincode message received
	return errors.New(fmt.Sprintf("[%s]Incorrect chaincode message %s received. Expecting %s or %s", shorttxid(responseMsg.Txid), responseMsg.Type, pb.ChaincodeMessage_RESPONSE, pb.ChaincodeMessage_ERROR))
}

=======

>>>>>>> 686f0e5f
func (handler *Handler) handleGetAccount(address string, txid string) (*wallet.Account, error) {
	// Create the channel on which to communicate the response from validating peer
	var respChan chan pb.ChaincodeMessage
	var err error
	if respChan, err = handler.createChannel(txid); err != nil {
		return nil, err
	}
	defer handler.deleteChannel(txid)
	msg := &pb.ChaincodeMessage{Type: pb.ChaincodeMessage_GET_ACCOUNT, Payload: []byte(address), Txid: txid}
	chaincodeLogger.Debugf("[%s]Sending %s", shorttxid(msg.Txid), pb.ChaincodeMessage_GET_ACCOUNT)

	var responseMsg pb.ChaincodeMessage

	if responseMsg, err = handler.sendReceive(msg, respChan); err != nil {
		return nil, errors.New(fmt.Sprintf("[%s]error sending GET_ACCOUNT %s", shorttxid(txid), err))
	}

	if responseMsg.Type.String() == pb.ChaincodeMessage_RESPONSE.String() {
		// Success response
		chaincodeLogger.Debugf("[%s]GetAccount received payload %s", shorttxid(responseMsg.Txid), pb.ChaincodeMessage_RESPONSE)
		account := &wallet.Account{}
		if jsonErr := json.Unmarshal(responseMsg.Payload, account); jsonErr != nil {
			return nil, jsonErr
		}
		return account, nil
	}
	if responseMsg.Type.String() == pb.ChaincodeMessage_ERROR.String() {
		// Error response
		chaincodeLogger.Errorf("[%s]GetAccount received error %s", shorttxid(responseMsg.Txid), pb.ChaincodeMessage_ERROR)
		return nil, errors.New(string(responseMsg.Payload[:]))
	}

	// Incorrect chaincode message received
	return nil, errors.New(fmt.Sprintf("[%s]Incorrect chaincode message %s received. Expecting %s or %s", shorttxid(responseMsg.Txid), responseMsg.Type, pb.ChaincodeMessage_RESPONSE, pb.ChaincodeMessage_ERROR))
}

// handlePutState communicates with the validator to put state information into the ledger.
func (handler *Handler) handleIssueToken(address string, balanceType string, amount *big.Int, txid string) error {
	// Check if this is a transaction
	chaincodeLogger.Debugf("[%s]Inside issue token", shorttxid(txid))
	//we constructed a valid object. No need to check for error
	payloadBytes, _ := proto.Marshal(&pb.IssueTokenInfo{Address: []byte(address), BalanceType: []byte(balanceType), Amount: amount.Bytes()})

	// Create the channel on which to communicate the response from validating peer
	var respChan chan pb.ChaincodeMessage
	var err error
	if respChan, err = handler.createChannel(txid); err != nil {
		return err
	}

	defer handler.deleteChannel(txid)

	// Send PUT_STATE message to validator chaincode support
	msg := &pb.ChaincodeMessage{Type: pb.ChaincodeMessage_ISSUE_TOKEN, Payload: payloadBytes, Txid: txid}
	chaincodeLogger.Debugf("[%s]Sending %s", shorttxid(msg.Txid), pb.ChaincodeMessage_ISSUE_TOKEN)

	var responseMsg pb.ChaincodeMessage

	if responseMsg, err = handler.sendReceive(msg, respChan); err != nil {
		return errors.New(fmt.Sprintf("[%s]error sending SET_BALANCE %s", msg.Txid, err))
	}

	if responseMsg.Type.String() == pb.ChaincodeMessage_RESPONSE.String() {
		// Success response
		chaincodeLogger.Debugf("[%s]Received %s. Successfully set balance", shorttxid(responseMsg.Txid), pb.ChaincodeMessage_RESPONSE)
		return nil
	}

	if responseMsg.Type.String() == pb.ChaincodeMessage_ERROR.String() {
		// Error response
		chaincodeLogger.Errorf("[%s]Received %s. Payload: %s", shorttxid(responseMsg.Txid), pb.ChaincodeMessage_ERROR, responseMsg.Payload)
		return errors.New(string(responseMsg.Payload[:]))
	}

	// Incorrect chaincode message received
	return errors.New(fmt.Sprintf("[%s]Incorrect chaincode message %s received. Expecting %s or %s", shorttxid(responseMsg.Txid), responseMsg.Type, pb.ChaincodeMessage_RESPONSE, pb.ChaincodeMessage_ERROR))
}

// handleCalcFee communicates to calculate the fee of content.
func (handler *Handler) handleCalcFee(content string, txId string) (*big.Int, error) {
	// Create the channel on which to communicate the response from validating peer
	var respChan chan pb.ChaincodeMessage
	var err error
	if respChan, err = handler.createChannel(txId); err != nil {
		return nil, err
	}

	defer handler.deleteChannel(txId)

	payload := []byte(content)
	msg := &pb.ChaincodeMessage{Type: pb.ChaincodeMessage_GET_FEE, Payload: payload, Txid: txId}
	chaincodeLogger.Debugf("[%s]Sending %s", shorttxid(msg.Txid), pb.ChaincodeMessage_GET_FEE)

	var responseMsg pb.ChaincodeMessage

	if responseMsg, err = handler.sendReceive(msg, respChan); err != nil {
		return nil, errors.New(fmt.Sprintf("[%s]error sending GET_FEE %s", shorttxid(txId), err))
	}

	if responseMsg.Type.String() == pb.ChaincodeMessage_RESPONSE.String() {
		// Success response
		chaincodeLogger.Debugf("[%s]GetFee received payload %s", shorttxid(responseMsg.Txid), pb.ChaincodeMessage_RESPONSE)
		fee := big.NewInt(0)
		fee.SetBytes(responseMsg.Payload[:])
		return fee, nil
	}
	if responseMsg.Type.String() == pb.ChaincodeMessage_ERROR.String() {
		// Error response
		chaincodeLogger.Errorf("[%s]GetState received error %s", shorttxid(responseMsg.Txid), pb.ChaincodeMessage_ERROR)
		return nil, errors.New(string(responseMsg.Payload[:]))
	}

	// Incorrect chaincode message received
	return nil, errors.New(fmt.Sprintf("[%s]Incorrect chaincode message %s received. Expecting %s or %s", shorttxid(responseMsg.Txid), responseMsg.Type, pb.ChaincodeMessage_RESPONSE, pb.ChaincodeMessage_ERROR))
}

//---------------------------

func (handler *Handler) createResponse(status int32, payload []byte) pb.Response {
	return pb.Response{Status: status, Payload: payload}
}

// handleInvokeChaincode communicates with the validator to invoke another chaincode.
func (handler *Handler) handleInvokeChaincode(chaincodeName string, args [][]byte, txid string) pb.Response {
	//we constructed a valid object. No need to check for error
	payloadBytes, _ := proto.Marshal(&pb.ChaincodeSpec{ChaincodeId: &pb.ChaincodeID{Name: chaincodeName}, Input: &pb.ChaincodeInput{Args: args}})

	// Create the channel on which to communicate the response from validating peer
	var respChan chan pb.ChaincodeMessage
	var err error
	if respChan, err = handler.createChannel(txid); err != nil {
		return handler.createResponse(ERROR, []byte(err.Error()))
	}

	defer handler.deleteChannel(txid)

	// Send INVOKE_CHAINCODE message to validator chaincode support
	msg := &pb.ChaincodeMessage{Type: pb.ChaincodeMessage_INVOKE_CHAINCODE, Payload: payloadBytes, Txid: txid}
	chaincodeLogger.Debugf("[%s]Sending %s", shorttxid(msg.Txid), pb.ChaincodeMessage_INVOKE_CHAINCODE)

	var responseMsg pb.ChaincodeMessage

	if responseMsg, err = handler.sendReceive(msg, respChan); err != nil {
		return handler.createResponse(ERROR, []byte(fmt.Sprintf("[%s]error sending %s", shorttxid(msg.Txid), pb.ChaincodeMessage_INVOKE_CHAINCODE)))
	}

	if responseMsg.Type.String() == pb.ChaincodeMessage_RESPONSE.String() {
		// Success response
		chaincodeLogger.Debugf("[%s]Received %s. Successfully invoked chaincode", shorttxid(responseMsg.Txid), pb.ChaincodeMessage_RESPONSE)
		respMsg := &pb.ChaincodeMessage{}
		if err = proto.Unmarshal(responseMsg.Payload, respMsg); err != nil {
			return handler.createResponse(ERROR, []byte(err.Error()))
		}
		if respMsg.Type == pb.ChaincodeMessage_COMPLETED {
			// Success response
			chaincodeLogger.Debugf("[%s]Received %s. Successfully invoed chaincode", shorttxid(responseMsg.Txid), pb.ChaincodeMessage_RESPONSE)
			res := &pb.Response{}
			if err = proto.Unmarshal(respMsg.Payload, res); err != nil {
				return handler.createResponse(ERROR, []byte(err.Error()))
			}
			return *res
		}
		chaincodeLogger.Errorf("[%s]Received %s. Error from chaincode", shorttxid(responseMsg.Txid), respMsg.Type.String())
		return handler.createResponse(ERROR, responseMsg.Payload)
	}
	if responseMsg.Type.String() == pb.ChaincodeMessage_ERROR.String() {
		// Error response
		chaincodeLogger.Errorf("[%s]Received %s.", shorttxid(responseMsg.Txid), pb.ChaincodeMessage_ERROR)
		return handler.createResponse(ERROR, responseMsg.Payload)
	}

	// Incorrect chaincode message received
	return handler.createResponse(ERROR, []byte(fmt.Sprintf("[%s]Incorrect chaincode message %s received. Expecting %s or %s", shorttxid(responseMsg.Txid), responseMsg.Type, pb.ChaincodeMessage_RESPONSE, pb.ChaincodeMessage_ERROR)))
}

// handleMessage message handles loop for shim side of chaincode/validator stream.
func (handler *Handler) handleMessage(msg *pb.ChaincodeMessage) error {
	if msg.Type == pb.ChaincodeMessage_KEEPALIVE {
		// Received a keep alive message, we don't do anything with it for now
		// and it does not touch the state machine
		return nil
	}
	chaincodeLogger.Debugf("[%s]Handling ChaincodeMessage of type: %s(state:%s)", shorttxid(msg.Txid), msg.Type, handler.FSM.Current())
	if handler.FSM.Cannot(msg.Type.String()) {
		err := errors.New(fmt.Sprintf("[%s]Chaincode handler FSM cannot handle message (%s) with payload size (%d) while in state: %s", msg.Txid, msg.Type.String(), len(msg.Payload), handler.FSM.Current()))
		handler.serialSend(&pb.ChaincodeMessage{Type: pb.ChaincodeMessage_ERROR, Payload: []byte(err.Error()), Txid: msg.Txid})
		return err
	}
	err := handler.FSM.Event(msg.Type.String(), msg)
	return filterError(err)
}

// filterError filters the errors to allow NoTransitionError and CanceledError to not propagate for cases where embedded Err == nil.
func filterError(errFromFSMEvent error) error {
	if errFromFSMEvent != nil {
		if noTransitionErr, ok := errFromFSMEvent.(*fsm.NoTransitionError); ok {
			if noTransitionErr.Err != nil {
				// Only allow NoTransitionError's, all others are considered true error.
				return errFromFSMEvent
			}
		}
		if canceledErr, ok := errFromFSMEvent.(*fsm.CanceledError); ok {
			if canceledErr.Err != nil {
				// Only allow NoTransitionError's, all others are considered true error.
				return canceledErr
				//t.Error("expected only 'NoTransitionError'")
			}
			chaincodeLogger.Debugf("Ignoring CanceledError: %s", canceledErr)
		}
	}
	return nil
}<|MERGE_RESOLUTION|>--- conflicted
+++ resolved
@@ -769,59 +769,7 @@
 	// Incorrect chaincode message received
 	return errors.New(fmt.Sprintf("[%s]Incorrect chaincode message %s received. Expecting %s or %s", shorttxid(responseMsg.Txid), responseMsg.Type, pb.ChaincodeMessage_RESPONSE, pb.ChaincodeMessage_ERROR))
 }
-<<<<<<< HEAD
-
-func (handler *Handler) handleCrossTransfer(trans *kvcrosstranset.KVCrossTranSet, txId string) error {
-	// Check if this is a transaction
-	chaincodeLogger.Debugf("[%s]Inside cross transfer", shorttxid(txId))
-	//we constructed a valid object. No need to check for error
-	var tranSet []*pb.CrossTransfer
-	for _, tran := range trans.Trans {
-		protoTran := pb.CrossTransfer{To: []byte(strings.ToLower(tran.To)), Amount: tran.Amount}
-		tranSet = append(tranSet, &protoTran)
-	}
-	crossTransferInfo := &pb.CrossTransferInfo{TranSet: tranSet, PubTxId: []byte(trans.PubTxId), FromPlatForm: []byte(trans.FromPlatForm)}
-	payloadBytes, err := proto.Marshal(crossTransferInfo)
-	// Create the channel on which to communicate the response from validating peer
-	if err != nil {
-		return err
-	}
-	var respChan chan pb.ChaincodeMessage
-	if respChan, err = handler.createChannel(txId); err != nil {
-		return err
-	}
-
-	defer handler.deleteChannel(txId)
-
-	// Send Transfer message to validator chaincode support
-	msg := &pb.ChaincodeMessage{Type: pb.ChaincodeMessage_CROSS_TRANSFER, Payload: payloadBytes, Txid: txId}
-	chaincodeLogger.Debugf("[%s]Sending %s", shorttxid(msg.Txid), pb.ChaincodeMessage_CROSS_TRANSFER)
-
-	var responseMsg pb.ChaincodeMessage
-
-	if responseMsg, err = handler.sendReceive(msg, respChan); err != nil {
-		return errors.New(fmt.Sprintf("[%s]error sending CROSS_TRANSFER %s", msg.Txid, err))
-	}
-
-	if responseMsg.Type.String() == pb.ChaincodeMessage_RESPONSE.String() {
-		// Success response
-		chaincodeLogger.Debugf("[%s]Received %s. Successfully cross transferred", shorttxid(responseMsg.Txid), pb.ChaincodeMessage_RESPONSE)
-		return nil
-	}
-
-	if responseMsg.Type.String() == pb.ChaincodeMessage_ERROR.String() {
-		// Error response
-		chaincodeLogger.Errorf("[%s]Received %s. Payload: %s", shorttxid(responseMsg.Txid), pb.ChaincodeMessage_ERROR, responseMsg.Payload)
-		return errors.New(string(responseMsg.Payload[:]))
-	}
-
-	// Incorrect chaincode message received
-	return errors.New(fmt.Sprintf("[%s]Incorrect chaincode message %s received. Expecting %s or %s", shorttxid(responseMsg.Txid), responseMsg.Type, pb.ChaincodeMessage_RESPONSE, pb.ChaincodeMessage_ERROR))
-}
-
-=======
-
->>>>>>> 686f0e5f
+
 func (handler *Handler) handleGetAccount(address string, txid string) (*wallet.Account, error) {
 	// Create the channel on which to communicate the response from validating peer
 	var respChan chan pb.ChaincodeMessage
