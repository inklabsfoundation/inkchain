/*
Copyright IBM Corp. 2016 All Rights Reserved.

Licensed under the Apache License, Version 2.0 (the "License");
you may not use this file except in compliance with the License.
You may obtain a copy of the License at

		 http://www.apache.org/licenses/LICENSE-2.0

Unless required by applicable law or agreed to in writing, software
distributed under the License is distributed on an "AS IS" BASIS,
WITHOUT WARRANTIES OR CONDITIONS OF ANY KIND, either express or implied.
See the License for the specific language governing permissions and
limitations under the License.
*/

// Package shim provides APIs for the chaincode to access its state
// variables, transaction context and call other chaincodes.
package shim

import (
	"errors"
	"flag"
	"fmt"
	"io"
	"os"
	"strings"
	"unicode/utf8"

	"math/big"

	"github.com/golang/protobuf/proto"
	"github.com/golang/protobuf/ptypes/timestamp"
	"github.com/inklabsfoundation/inkchain/bccsp/factory"
	"github.com/inklabsfoundation/inkchain/common/flogging"
	commonledger "github.com/inklabsfoundation/inkchain/common/ledger"
	"github.com/inklabsfoundation/inkchain/core/comm"
	"github.com/inklabsfoundation/inkchain/core/wallet"
	"github.com/inklabsfoundation/inkchain/protos/ledger/queryresult"
	"github.com/inklabsfoundation/inkchain/protos/ledger/transet/kvtranset"
	pb "github.com/inklabsfoundation/inkchain/protos/peer"
	"github.com/inklabsfoundation/inkchain/protos/utils"
	putils "github.com/inklabsfoundation/inkchain/protos/utils"
	"github.com/op/go-logging"
	"github.com/spf13/viper"
	"golang.org/x/net/context"
	"google.golang.org/grpc"
)

// Logger for the shim package.
var chaincodeLogger = logging.MustGetLogger("shim")
var logOutput = os.Stderr

const (
	minUnicodeRuneValue   = 0            //U+0000
	maxUnicodeRuneValue   = utf8.MaxRune //U+10FFFF - maximum (and unallocated) code point
	compositeKeyNamespace = "\x00"
	emptyKeySubstitute    = "\x01"
)

// ChaincodeStub is an object passed to chaincode for shim side handling of
// APIs.
type ChaincodeStub struct {
	TxID           string
	Sender         string
	chaincodeEvent *pb.ChaincodeEvent
	args           [][]byte
	handler        *Handler
	signedProposal *pb.SignedProposal
	proposal       *pb.Proposal

	// Additional fields extracted from the signedProposal
	creator   []byte
	transient map[string][]byte
	binding   []byte
}

// Peer address derived from command line or env var
var peerAddress string

//this separates the chaincode stream interface establishment
//so we can replace it with a mock peer stream
type peerStreamGetter func(name string) (PeerChaincodeStream, error)

//UTs to setup mock peer stream getter
var streamGetter peerStreamGetter

//the non-mock user CC stream establishment func
func userChaincodeStreamGetter(name string) (PeerChaincodeStream, error) {
	flag.StringVar(&peerAddress, "peer.address", "", "peer address")

	flag.Parse()

	chaincodeLogger.Debugf("Peer address: %s", getPeerAddress())

	// Establish connection with validating peer
	clientConn, err := newPeerClientConnection()
	if err != nil {
		chaincodeLogger.Errorf("Error trying to connect to local peer: %s", err)
		return nil, fmt.Errorf("Error trying to connect to local peer: %s", err)
	}

	chaincodeLogger.Debugf("os.Args returns: %s", os.Args)

	chaincodeSupportClient := pb.NewChaincodeSupportClient(clientConn)

	// Establish stream with validating peer
	stream, err := chaincodeSupportClient.Register(context.Background())
	if err != nil {
		return nil, fmt.Errorf("Error chatting with leader at address=%s:  %s", getPeerAddress(), err)
	}

	return stream, nil
}

// chaincodes.
func Start(cc Chaincode) error {
	// If Start() is called, we assume this is a standalone chaincode and set
	// up formatted logging.
	SetupChaincodeLogging()

	chaincodename := viper.GetString("chaincode.id.name")
	if chaincodename == "" {
		return fmt.Errorf("Error chaincode id not provided")
	}

	err := factory.InitFactories(factory.GetDefaultOpts())
	if err != nil {
		return fmt.Errorf("Internal error, BCCSP could not be initialized with default options: %s", err)
	}

	//mock stream not set up ... get real stream
	if streamGetter == nil {
		streamGetter = userChaincodeStreamGetter
	}

	stream, err := streamGetter(chaincodename)
	if err != nil {
		return err
	}

	err = chatWithPeer(chaincodename, stream, cc)

	return err
}

// IsEnabledForLogLevel checks to see if the chaincodeLogger is enabled for a specific logging level
// used primarily for testing
func IsEnabledForLogLevel(logLevel string) bool {
	lvl, _ := logging.LogLevel(logLevel)
	return chaincodeLogger.IsEnabledFor(lvl)
}

// SetupChaincodeLogging sets the chaincode logging format and the level
// to the values of CORE_CHAINCODE_LOGFORMAT and CORE_CHAINCODE_LOGLEVEL set
// from core.yaml by chaincode_support.go
func SetupChaincodeLogging() {
	viper.SetEnvPrefix("CORE")
	viper.AutomaticEnv()
	replacer := strings.NewReplacer(".", "_")
	viper.SetEnvKeyReplacer(replacer)

	// setup system-wide logging backend
	logFormat := flogging.SetFormat(viper.GetString("chaincode.logging.format"))
	flogging.InitBackend(logFormat, logOutput)

	// set default log level for all modules
	chaincodeLogLevelString := viper.GetString("chaincode.logging.level")
	if chaincodeLogLevelString == "" {
		chaincodeLogger.Infof("Chaincode log level not provided; defaulting to: %s", flogging.DefaultLevel())
		flogging.InitFromSpec(flogging.DefaultLevel())
	} else {
		_, err := LogLevel(chaincodeLogLevelString)
		if err == nil {
			flogging.InitFromSpec(chaincodeLogLevelString)
		} else {
			chaincodeLogger.Warningf("Error: '%s' for chaincode log level: %s; defaulting to %s", err, chaincodeLogLevelString, flogging.DefaultLevel())
			flogging.InitFromSpec(flogging.DefaultLevel())
		}
	}

	// override the log level for the shim logging module - note: if this value is
	// blank or an invalid log level, then the above call to
	// `flogging.InitFromSpec` already set the default log level so no action
	// is required here.
	shimLogLevelString := viper.GetString("chaincode.logging.shim")
	if shimLogLevelString != "" {
		shimLogLevel, err := LogLevel(shimLogLevelString)
		if err == nil {
			SetLoggingLevel(shimLogLevel)
		} else {
			chaincodeLogger.Warningf("Error: %s for shim log level: %s", err, shimLogLevelString)
		}
	}

	//now that logging is setup, print build level. This will help making sure
	//chaincode is matched with peer.
	buildLevel := viper.GetString("chaincode.buildlevel")
	chaincodeLogger.Infof("Chaincode (build level: %s) starting up ...", buildLevel)
}

// StartInProc is an entry point for system chaincodes bootstrap. It is not an
// API for chaincodes.
func StartInProc(env []string, args []string, cc Chaincode, recv <-chan *pb.ChaincodeMessage, send chan<- *pb.ChaincodeMessage) error {
	chaincodeLogger.Debugf("in proc %v", args)

	var chaincodename string
	for _, v := range env {
		if strings.Index(v, "CORE_CHAINCODE_ID_NAME=") == 0 {
			p := strings.SplitAfter(v, "CORE_CHAINCODE_ID_NAME=")
			chaincodename = p[1]
			break
		}
	}
	if chaincodename == "" {
		return fmt.Errorf("Error chaincode id not provided")
	}

	stream := newInProcStream(recv, send)
	chaincodeLogger.Debugf("starting chat with peer using name=%s", chaincodename)
	err := chatWithPeer(chaincodename, stream, cc)
	return err
}

func getPeerAddress() string {
	if peerAddress != "" {
		return peerAddress
	}

	if peerAddress = viper.GetString("peer.address"); peerAddress == "" {
		chaincodeLogger.Fatalf("peer.address not configured, can't connect to peer")
	}

	return peerAddress
}

func newPeerClientConnection() (*grpc.ClientConn, error) {
	var peerAddress = getPeerAddress()
	if comm.TLSEnabled() {
		return comm.NewClientConnectionWithAddress(peerAddress, true, true, comm.InitTLSForPeer())
	}
	return comm.NewClientConnectionWithAddress(peerAddress, true, false, nil)
}

func chatWithPeer(chaincodename string, stream PeerChaincodeStream, cc Chaincode) error {

	// Create the shim handler responsible for all control logic
	handler := newChaincodeHandler(stream, cc)

	defer stream.CloseSend()
	// Send the ChaincodeID during register.
	chaincodeID := &pb.ChaincodeID{Name: chaincodename}
	payload, err := proto.Marshal(chaincodeID)
	if err != nil {
		return fmt.Errorf("Error marshalling chaincodeID during chaincode registration: %s", err)
	}
	// Register on the stream
	chaincodeLogger.Debugf("Registering.. sending %s", pb.ChaincodeMessage_REGISTER)
	if err = handler.serialSend(&pb.ChaincodeMessage{Type: pb.ChaincodeMessage_REGISTER, Payload: payload}); err != nil {
		return fmt.Errorf("Error sending chaincode REGISTER: %s", err)
	}
	waitc := make(chan struct{})
	errc := make(chan error)
	go func() {
		defer close(waitc)
		msgAvail := make(chan *pb.ChaincodeMessage)
		var nsInfo *nextStateInfo
		var in *pb.ChaincodeMessage
		recv := true
		for {
			in = nil
			err = nil
			nsInfo = nil
			if recv {
				recv = false
				go func() {
					var in2 *pb.ChaincodeMessage
					in2, err = stream.Recv()
					msgAvail <- in2
				}()
			}
			select {
			case sendErr := <-errc:
				//serialSendAsync successful?
				if sendErr == nil {
					continue
				}
				//no, bail
				err = fmt.Errorf("Error sending %s: %s", in.Type.String(), sendErr)
				return
			case in = <-msgAvail:
				if err == io.EOF {
					chaincodeLogger.Debugf("Received EOF, ending chaincode stream, %s", err)
					return
				} else if err != nil {
					chaincodeLogger.Errorf("Received error from server: %s, ending chaincode stream", err)
					return
				} else if in == nil {
					err = fmt.Errorf("Received nil message, ending chaincode stream")
					chaincodeLogger.Debug("Received nil message, ending chaincode stream")
					return
				}
				chaincodeLogger.Debugf("[%s]Received message %s from shim", shorttxid(in.Txid), in.Type.String())
				recv = true
			case nsInfo = <-handler.nextState:
				in = nsInfo.msg
				if in == nil {
					panic("nil msg")
				}
				chaincodeLogger.Debugf("[%s]Move state message %s", shorttxid(in.Txid), in.Type.String())
			}

			// Call FSM.handleMessage()
			err = handler.handleMessage(in)
			if err != nil {
				err = fmt.Errorf("Error handling message: %s", err)
				return
			}

			//keepalive messages are PONGs to the inkchain's PINGs
			if in.Type == pb.ChaincodeMessage_KEEPALIVE {
				chaincodeLogger.Debug("Sending KEEPALIVE response")
				//ignore any errors, maybe next KEEPALIVE will work
				handler.serialSendAsync(in, nil)
			} else if nsInfo != nil && nsInfo.sendToCC {
				chaincodeLogger.Debugf("[%s]send state message %s", shorttxid(in.Txid), in.Type.String())
				handler.serialSendAsync(in, errc)
			}
		}
	}()
	<-waitc
	return err
}

// -- init stub ---
// ChaincodeInvocation functionality
//*********inkchain
func (stub *ChaincodeStub) verifySigAndGetSender(proposal *pb.Proposal) (string, error) {

	cis, err := putils.GetChaincodeInvocationSpecFromSignedProposal(proposal)
	if err != nil {
		return "", fmt.Errorf("Failed extracting signedProposal from signed signedProposal. [%s]", err)
	}
	if cis.Sig == nil || cis.SenderSpec == nil {
		return "", nil
	}
	hash, err := wallet.GetInvokeHash(cis.ChaincodeSpec, cis.IdGenerationAlg, cis.SenderSpec)
	if err != nil {
		return "", fmt.Errorf("invalid signature1. [%s]", err)
	}
	sender, err := wallet.GetSenderFromSignature(hash, cis.Sig)
	senderStr := sender.ToString()
	if strings.Compare(senderStr, string(cis.SenderSpec.Sender[:])) != 0 {
		return "", fmt.Errorf("invalid signature2. [%s]", err.Error())
	}
	return senderStr, nil
}

// get sender msg info
func (stub *ChaincodeStub) getSenderMsg(proposal *pb.Proposal) (string, error) {
	cis, err := putils.GetChaincodeInvocationSpecFromSignedProposal(proposal)
	if err != nil {
		return "", fmt.Errorf("Failed extracting signedProposal from signed signedProposal. [%s]", err)
	}
	if cis.Sig == nil || cis.SenderSpec == nil {
		return "", nil
	}
	return string(cis.SenderSpec.Msg), nil
}

//*********

func (stub *ChaincodeStub) init(handler *Handler, txid string, input *pb.ChaincodeInput, signedProposal *pb.SignedProposal) error {
	stub.TxID = txid
	stub.args = input.Args
	stub.handler = handler
	stub.signedProposal = signedProposal

	// TODO: sanity check: verify that every call to init with a nil
	// signedProposal is a legitimate one, meaning it is an internal call
	// to system chaincodes.
	if signedProposal != nil {
		var err error

		stub.proposal, err = utils.GetProposal(signedProposal.ProposalBytes)
		if err != nil {
			return fmt.Errorf("Failed extracting signedProposal from signed signedProposal. [%s]", err)
		}

		// Extract creator, transient, binding...
		stub.creator, stub.transient, err = utils.GetChaincodeProposalContext(stub.proposal)
		if err != nil {
			return fmt.Errorf("Failed extracting signedProposal fields. [%s]", err)
		}

		stub.binding, err = utils.ComputeProposalBinding(stub.proposal)
		if err != nil {
			return fmt.Errorf("Failed computing binding from signedProposal. [%s]", err)
		}

		stub.Sender, err = stub.verifySigAndGetSender(stub.proposal)
		if err != nil {
			return fmt.Errorf("invalid sender or signature from signedProposal. [%s]", err)
		}
	}

	return nil
}

// GetTxID returns the transaction ID
func (stub *ChaincodeStub) GetTxID() string {
	return stub.TxID
}

// --------- Security functions ----------
//CHAINCODE SEC INTERFACE FUNCS TOBE IMPLEMENTED BY ANGELO

// ------------- Call Chaincode functions ---------------

// InvokeChaincode documentation can be found in interfaces.go
func (stub *ChaincodeStub) InvokeChaincode(chaincodeName string, args [][]byte, channel string) pb.Response {
	// Internally we handle chaincode name as a composite name
	if channel != "" {
		chaincodeName = chaincodeName + "/" + channel
	}
	return stub.handler.handleInvokeChaincode(chaincodeName, args, stub.TxID)
}

// --------- State functions ----------

// GetState documentation can be found in interfaces.go
func (stub *ChaincodeStub) GetState(key string) ([]byte, error) {
	return stub.handler.handleGetState(key, stub.TxID)
}

// PutState documentation can be found in interfaces.go
func (stub *ChaincodeStub) PutState(key string, value []byte) error {
	if key == "" {
		return fmt.Errorf("key must not be an empty string")
	}
	return stub.handler.handlePutState(key, value, stub.TxID)
}

// DelState documentation can be found in interfaces.go
func (stub *ChaincodeStub) DelState(key string) error {
	return stub.handler.handleDelState(key, stub.TxID)
}

// CommonIterator documentation can be found in interfaces.go
type CommonIterator struct {
	handler    *Handler
	uuid       string
	response   *pb.QueryResponse
	currentLoc int
}

// StateQueryIterator documentation can be found in interfaces.go
type StateQueryIterator struct {
	*CommonIterator
}

// HistoryQueryIterator documentation can be found in interfaces.go
type HistoryQueryIterator struct {
	*CommonIterator
}

type resultType uint8

const (
	STATE_QUERY_RESULT   resultType = iota + 1
	HISTORY_QUERY_RESULT
)

func (stub *ChaincodeStub) handleGetStateByRange(startKey, endKey string) (StateQueryIteratorInterface, error) {
	response, err := stub.handler.handleGetStateByRange(startKey, endKey, stub.TxID)
	if err != nil {
		return nil, err
	}
	return &StateQueryIterator{CommonIterator: &CommonIterator{stub.handler, stub.TxID, response, 0}}, nil
}

// GetStateByRange documentation can be found in interfaces.go
func (stub *ChaincodeStub) GetStateByRange(startKey, endKey string) (StateQueryIteratorInterface, error) {
	if startKey == "" {
		startKey = emptyKeySubstitute
	}
	if err := validateSimpleKeys(startKey, endKey); err != nil {
		return nil, err
	}
	return stub.handleGetStateByRange(startKey, endKey)
}

// GetQueryResult documentation can be found in interfaces.go
func (stub *ChaincodeStub) GetQueryResult(query string) (StateQueryIteratorInterface, error) {
	response, err := stub.handler.handleGetQueryResult(query, stub.TxID)
	if err != nil {
		return nil, err
	}
	return &StateQueryIterator{CommonIterator: &CommonIterator{stub.handler, stub.TxID, response, 0}}, nil
}

// GetHistoryForKey documentation can be found in interfaces.go
func (stub *ChaincodeStub) GetHistoryForKey(key string) (HistoryQueryIteratorInterface, error) {
	response, err := stub.handler.handleGetHistoryForKey(key, stub.TxID)
	if err != nil {
		return nil, err
	}
	return &HistoryQueryIterator{CommonIterator: &CommonIterator{stub.handler, stub.TxID, response, 0}}, nil
}

//CreateCompositeKey documentation can be found in interfaces.go
func (stub *ChaincodeStub) CreateCompositeKey(objectType string, attributes []string) (string, error) {
	return createCompositeKey(objectType, attributes)
}

//SplitCompositeKey documentation can be found in interfaces.go
func (stub *ChaincodeStub) SplitCompositeKey(compositeKey string) (string, []string, error) {
	return splitCompositeKey(compositeKey)
}

func createCompositeKey(objectType string, attributes []string) (string, error) {
	if err := validateCompositeKeyAttribute(objectType); err != nil {
		return "", err
	}
	ck := compositeKeyNamespace + objectType + string(minUnicodeRuneValue)
	for _, att := range attributes {
		if err := validateCompositeKeyAttribute(att); err != nil {
			return "", err
		}
		ck += att + string(minUnicodeRuneValue)
	}
	return ck, nil
}

func splitCompositeKey(compositeKey string) (string, []string, error) {
	componentIndex := 1
	components := []string{}
	for i := 1; i < len(compositeKey); i++ {
		if compositeKey[i] == minUnicodeRuneValue {
			components = append(components, compositeKey[componentIndex:i])
			componentIndex = i + 1
		}
	}
	return components[0], components[1:], nil
}

func validateCompositeKeyAttribute(str string) error {
	if !utf8.ValidString(str) {
		return fmt.Errorf("Not a valid utf8 string: [%x]", str)
	}
	for index, runeValue := range str {
		if runeValue == minUnicodeRuneValue || runeValue == maxUnicodeRuneValue {
			return fmt.Errorf(`Input contain unicode %#U starting at position [%d]. %#U and %#U are not allowed in the input attribute of a composite key`,
				runeValue, index, minUnicodeRuneValue, maxUnicodeRuneValue)
		}
	}
	return nil
}

//To ensure that simple keys do not go into composite key namespace,
//we validate simplekey to check whether the key starts with 0x00 (which
//is the namespace for compositeKey). This helps in avoding simple/composite
//key collisions.
func validateSimpleKeys(simpleKeys ...string) error {
	for _, key := range simpleKeys {
		if len(key) > 0 && key[0] == compositeKeyNamespace[0] {
			return fmt.Errorf(`First character of the key [%s] contains a null character which is not allowed`, key)
		}
	}
	return nil
}

//GetStateByPartialCompositeKey function can be invoked by a chaincode to query the
//state based on a given partial composite key. This function returns an
//iterator which can be used to iterate over all composite keys whose prefix
//matches the given partial composite key. This function should be used only for
//a partial composite key. For a full composite key, an iter with empty response
//would be returned.
func (stub *ChaincodeStub) GetStateByPartialCompositeKey(objectType string, attributes []string) (StateQueryIteratorInterface, error) {
	if partialCompositeKey, err := stub.CreateCompositeKey(objectType, attributes); err == nil {
		return stub.handleGetStateByRange(partialCompositeKey, partialCompositeKey+string(maxUnicodeRuneValue))
	} else {
		return nil, err
	}
}

func (iter *StateQueryIterator) Next() (*queryresult.KV, error) {
	if result, err := iter.nextResult(STATE_QUERY_RESULT); err == nil {
		return result.(*queryresult.KV), err
	} else {
		return nil, err
	}
}

func (iter *HistoryQueryIterator) Next() (*queryresult.KeyModification, error) {
	if result, err := iter.nextResult(HISTORY_QUERY_RESULT); err == nil {
		return result.(*queryresult.KeyModification), err
	} else {
		return nil, err
	}
}

// HasNext documentation can be found in interfaces.go
func (iter *CommonIterator) HasNext() bool {
	if iter.currentLoc < len(iter.response.Results) || iter.response.HasMore {
		return true
	}
	return false
}

// getResultsFromBytes deserializes QueryResult and return either a KV struct
// or KeyModification depending on the result type (i.e., state (range/execute)
// query, history query). Note that commonledger.QueryResult is an empty golang
// interface that can hold values of any type.
func (iter *CommonIterator) getResultFromBytes(queryResultBytes *pb.QueryResultBytes,
	rType resultType) (commonledger.QueryResult, error) {

	if rType == STATE_QUERY_RESULT {
		stateQueryResult := &queryresult.KV{}
		if err := proto.Unmarshal(queryResultBytes.ResultBytes, stateQueryResult); err != nil {
			return nil, err
		}
		return stateQueryResult, nil

	} else if rType == HISTORY_QUERY_RESULT {
		historyQueryResult := &queryresult.KeyModification{}
		if err := proto.Unmarshal(queryResultBytes.ResultBytes, historyQueryResult); err != nil {
			return nil, err
		}
		return historyQueryResult, nil
	}
	return nil, errors.New("Wrong result type")
}

func (iter *CommonIterator) fetchNextQueryResult() error {
	if response, err := iter.handler.handleQueryStateNext(iter.response.Id, iter.uuid); err == nil {
		iter.currentLoc = 0
		iter.response = response
		return nil
	} else {
		return err
	}
}

// nextResult returns the next QueryResult (i.e., either a KV struct or KeyModification)
// from the state or history query iterator. Note that commonledger.QueryResult is an
// empty golang interface that can hold values of any type.
func (iter *CommonIterator) nextResult(rType resultType) (commonledger.QueryResult, error) {
	if iter.currentLoc < len(iter.response.Results) {
		// On valid access of an element from cached results
		queryResult, err := iter.getResultFromBytes(iter.response.Results[iter.currentLoc], rType)
		if err != nil {
			chaincodeLogger.Errorf("Failed to decode query results [%s]", err)
			return nil, err
		}
		iter.currentLoc++

		if iter.currentLoc == len(iter.response.Results) && iter.response.HasMore {
			// On access of last item, pre-fetch to update HasMore flag
			if err = iter.fetchNextQueryResult(); err != nil {
				chaincodeLogger.Errorf("Failed to fetch next results [%s]", err)
				return nil, err
			}
		}

		return queryResult, err
	} else if !iter.response.HasMore {
		// On call to Next() without check of HasMore
		return nil, errors.New("No such key")
	}

	// should not fall through here
	// case: no cached results but HasMore is true.
	return nil, errors.New("Invalid iterator state")
}

// Close documentation can be found in interfaces.go
func (iter *CommonIterator) Close() error {
	_, err := iter.handler.handleQueryStateClose(iter.response.Id, iter.uuid)
	return err
}

// GetArgs documentation can be found in interfaces.go
func (stub *ChaincodeStub) GetArgs() [][]byte {
	return stub.args
}

// GetStringArgs documentation can be found in interfaces.go
func (stub *ChaincodeStub) GetStringArgs() []string {
	args := stub.GetArgs()
	strargs := make([]string, 0, len(args))
	for _, barg := range args {
		strargs = append(strargs, string(barg))
	}
	return strargs
}

// GetFunctionAndParameters documentation can be found in interfaces.go
func (stub *ChaincodeStub) GetFunctionAndParameters() (function string, params []string) {
	allargs := stub.GetStringArgs()
	function = ""
	params = []string{}
	if len(allargs) >= 1 {
		function = allargs[0]
		params = allargs[1:]
	}
	return
}

// GetCreator documentation can be found in interfaces.go
func (stub *ChaincodeStub) GetCreator() ([]byte, error) {
	return stub.creator, nil
}

// GetTransient documentation can be found in interfaces.go
func (stub *ChaincodeStub) GetTransient() (map[string][]byte, error) {
	return stub.transient, nil
}

// GetBinding documentation can be found in interfaces.go
func (stub *ChaincodeStub) GetBinding() ([]byte, error) {
	return stub.binding, nil
}

// GetSignedProposal documentation can be found in interfaces.go
func (stub *ChaincodeStub) GetSignedProposal() (*pb.SignedProposal, error) {
	return stub.signedProposal, nil
}

// GetArgsSlice documentation can be found in interfaces.go
func (stub *ChaincodeStub) GetArgsSlice() ([]byte, error) {
	args := stub.GetArgs()
	res := []byte{}
	for _, barg := range args {
		res = append(res, barg...)
	}
	return res, nil
}

// GetTxTimestamp documentation can be found in interfaces.go
func (stub *ChaincodeStub) GetTxTimestamp() (*timestamp.Timestamp, error) {
	hdr, err := utils.GetHeader(stub.proposal.Header)
	if err != nil {
		return nil, err
	}
	chdr, err := utils.UnmarshalChannelHeader(hdr.ChannelHeader)
	if err != nil {
		return nil, err
	}

	return chdr.GetTimestamp(), nil
}

// ------------- ChaincodeEvent API ----------------------

// SetEvent documentation can be found in interfaces.go
func (stub *ChaincodeStub) SetEvent(name string, payload []byte) error {
	if name == "" {
		return errors.New("Event name can not be nil string.")
	}
	stub.chaincodeEvent = &pb.ChaincodeEvent{EventName: name, Payload: payload}
	return nil
}

// ------------- inkchain wallet ----------------------
func (stub *ChaincodeStub) Transfer(to string, balanceType string, amount *big.Int) error {
	if to == "" || len(to) != wallet.AddressStringLength {
		return fmt.Errorf(".invalid address length.")
	}
	if amount.Cmp(big.NewInt(0)) < 0 {
		return fmt.Errorf(".transfer amount should be a half-positive number.")
	}
	to = strings.ToLower(to)
	addr := wallet.StringToAddress(to)
	if addr == nil {
		return fmt.Errorf("must be valid address")
	}
	tran := &kvtranset.KVTrans{}
	tran.To = to
	tran.BalanceType = balanceType
	tran.Amount = amount.Bytes()
	var tranSet []*kvtranset.KVTrans
	tranSet = append(tranSet, tran)
	kvTranSet := &kvtranset.KVTranSet{Trans: tranSet}
	return stub.handler.handleTransfer(kvTranSet, stub.TxID)
}

<<<<<<< HEAD
func (stub *ChaincodeStub) CrossTransfer(to string, amount *big.Int, pubTxId string, fromPlatform string) error {
	if pubTxId == "" {
		return fmt.Errorf(".public chain txId should be valid code.")
	}
	if to == "" || len(to) != wallet.AddressStringLength {
		return fmt.Errorf(".from and to should be valid addresses.")
	}
	if amount.Cmp(big.NewInt(0)) < 0 {
		return fmt.Errorf(".transfer amount should be a half-positive number.")
	}
	to = strings.ToLower(to)
	tran := &kvcrosstranset.KVCrossTrans{}
	tran.To = to
	tran.Amount = amount.Bytes()
	var tranSet []*kvcrosstranset.KVCrossTrans
	tranSet = append(tranSet, tran)
	kvTranSet := &kvcrosstranset.KVCrossTranSet{Trans: tranSet, PubTxId: pubTxId, FromPlatForm: fromPlatform, BalanceType: ""}
	return stub.handler.handleCrossTransfer(kvTranSet, stub.TxID)
}

=======
>>>>>>> 686f0e5f
func (stub *ChaincodeStub) GetAccount(address string) (*wallet.Account, error) {
	if address == "" || len(address) != wallet.AddressStringLength {
		return nil, fmt.Errorf("invalid address length")
	}
	address = strings.ToLower(address)
	addr := wallet.StringToAddress(address)
	if addr == nil {
		return nil, fmt.Errorf("must be valid address")
	}
	return stub.handler.handleGetAccount(address, stub.TxID)
}

// PutState documentation can be found in interfaces.go
func (stub *ChaincodeStub) IssueToken(address string, balanceType string, amount *big.Int) error {
	if address == "" || len(address) != wallet.AddressStringLength {
		return fmt.Errorf("invalid address length")
	}
	address = strings.ToLower(address)
	addr := wallet.StringToAddress(address)
	if addr == nil {
		return fmt.Errorf("must be valid address")
	}
	return stub.handler.handleIssueToken(address, balanceType, amount, stub.TxID)
}

func (stub *ChaincodeStub) GetSender() (string, error) {
	return stub.Sender, nil
}

//calc fee for the invoke function
func (stub *ChaincodeStub) CalcFeeByInvoke() (*big.Int, error) {
	msg, err := stub.getSenderMsg(stub.proposal)
	if err != nil {
		return nil, err
	}
	content :=  msg
	return stub.handler.handleCalcFee(content, stub.TxID)
}

//calc fee by passed paramaters
func (stub *ChaincodeStub) CalcFee (content string) (*big.Int, error) {
	return stub.handler.handleCalcFee(content, stub.TxID)
}

func (stub *ChaincodeStub) MultiTransfer(trans *kvtranset.KVTranSet) error {
	return stub.handler.handleTransfer(trans, stub.TxID)
}

// ------------- Logging Control and Chaincode Loggers ---------------

// As independent programs, Go language chaincodes can use any logging
// methodology they choose, from simple fmt.Printf() to os.Stdout, to
// decorated logs created by the author's favorite logging package. The
// chaincode "shim" interface, however, is defined by the inkchain inkchain
// and implements its own logging methodology. This methodology currently
// includes severity-based logging control and a standard way of decorating
// the logs.
//
// The facilities defined here allow a Go language chaincode to control the
// logging level of its shim, and to create its own logs formatted
// consistently with, and temporally interleaved with the shim logs without
// any knowledge of the underlying implementation of the shim, and without any
// other package requirements. The lack of package requirements is especially
// important because even if the chaincode happened to explicitly use the same
// logging package as the shim, unless the chaincode is physically included as
// part of the inkchain inkchain source code tree it could actually end up
// using a distinct binary instance of the logging package, with different
// formats and severity levels than the binary package used by the shim.
//
// Another approach that might have been taken, and could potentially be taken
// in the future, would be for the chaincode to supply a logging object for
// the shim to use, rather than the other way around as implemented
// here. There would be some complexities associated with that approach, so
// for the moment we have chosen the simpler implementation below. The shim
// provides one or more abstract logging objects for the chaincode to use via
// the NewLogger() API, and allows the chaincode to control the severity level
// of shim logs using the SetLoggingLevel() API.

// LoggingLevel is an enumerated type of severity levels that control
// chaincode logging.
type LoggingLevel logging.Level

// These constants comprise the LoggingLevel enumeration
const (
	LogDebug    = LoggingLevel(logging.DEBUG)
	LogInfo     = LoggingLevel(logging.INFO)
	LogNotice   = LoggingLevel(logging.NOTICE)
	LogWarning  = LoggingLevel(logging.WARNING)
	LogError    = LoggingLevel(logging.ERROR)
	LogCritical = LoggingLevel(logging.CRITICAL)
)

var shimLoggingLevel = LogInfo // Necessary for correct initialization; See Start()

// SetLoggingLevel allows a Go language chaincode to set the logging level of
// its shim.
func SetLoggingLevel(level LoggingLevel) {
	shimLoggingLevel = level
	logging.SetLevel(logging.Level(level), "shim")
}

// LogLevel converts a case-insensitive string chosen from CRITICAL, ERROR,
// WARNING, NOTICE, INFO or DEBUG into an element of the LoggingLevel
// type. In the event of errors the level returned is LogError.
func LogLevel(levelString string) (LoggingLevel, error) {
	l, err := logging.LogLevel(levelString)
	level := LoggingLevel(l)
	if err != nil {
		level = LogError
	}
	return level, err
}

// ------------- Chaincode Loggers ---------------

// ChaincodeLogger is an abstraction of a logging object for use by
// chaincodes. These objects are created by the NewLogger API.
type ChaincodeLogger struct {
	logger *logging.Logger
}

// NewLogger allows a Go language chaincode to create one or more logging
// objects whose logs will be formatted consistently with, and temporally
// interleaved with the logs created by the shim interface. The logs created
// by this object can be distinguished from shim logs by the name provided,
// which will appear in the logs.
func NewLogger(name string) *ChaincodeLogger {
	return &ChaincodeLogger{logging.MustGetLogger(name)}
}

// SetLevel sets the logging level for a chaincode logger. Note that currently
// the levels are actually controlled by the name given when the logger is
// created, so loggers should be given unique names other than "shim".
func (c *ChaincodeLogger) SetLevel(level LoggingLevel) {
	logging.SetLevel(logging.Level(level), c.logger.Module)
}

// IsEnabledFor returns true if the logger is enabled to creates logs at the
// given logging level.
func (c *ChaincodeLogger) IsEnabledFor(level LoggingLevel) bool {
	return c.logger.IsEnabledFor(logging.Level(level))
}

// Debug logs will only appear if the ChaincodeLogger LoggingLevel is set to
// LogDebug.
func (c *ChaincodeLogger) Debug(args ...interface{}) {
	c.logger.Debug(args...)
}

// Info logs will appear if the ChaincodeLogger LoggingLevel is set to
// LogInfo or LogDebug.
func (c *ChaincodeLogger) Info(args ...interface{}) {
	c.logger.Info(args...)
}

// Notice logs will appear if the ChaincodeLogger LoggingLevel is set to
// LogNotice, LogInfo or LogDebug.
func (c *ChaincodeLogger) Notice(args ...interface{}) {
	c.logger.Notice(args...)
}

// Warning logs will appear if the ChaincodeLogger LoggingLevel is set to
// LogWarning, LogNotice, LogInfo or LogDebug.
func (c *ChaincodeLogger) Warning(args ...interface{}) {
	c.logger.Warning(args...)
}

// Error logs will appear if the ChaincodeLogger LoggingLevel is set to
// LogError, LogWarning, LogNotice, LogInfo or LogDebug.
func (c *ChaincodeLogger) Error(args ...interface{}) {
	c.logger.Error(args...)
}

// Critical logs always appear; They can not be disabled.
func (c *ChaincodeLogger) Critical(args ...interface{}) {
	c.logger.Critical(args...)
}

// Debugf logs will only appear if the ChaincodeLogger LoggingLevel is set to
// LogDebug.
func (c *ChaincodeLogger) Debugf(format string, args ...interface{}) {
	c.logger.Debugf(format, args...)
}

// Infof logs will appear if the ChaincodeLogger LoggingLevel is set to
// LogInfo or LogDebug.
func (c *ChaincodeLogger) Infof(format string, args ...interface{}) {
	c.logger.Infof(format, args...)
}

// Noticef logs will appear if the ChaincodeLogger LoggingLevel is set to
// LogNotice, LogInfo or LogDebug.
func (c *ChaincodeLogger) Noticef(format string, args ...interface{}) {
	c.logger.Noticef(format, args...)
}

// Warningf logs will appear if the ChaincodeLogger LoggingLevel is set to
// LogWarning, LogNotice, LogInfo or LogDebug.
func (c *ChaincodeLogger) Warningf(format string, args ...interface{}) {
	c.logger.Warningf(format, args...)
}

// Errorf logs will appear if the ChaincodeLogger LoggingLevel is set to
// LogError, LogWarning, LogNotice, LogInfo or LogDebug.
func (c *ChaincodeLogger) Errorf(format string, args ...interface{}) {
	c.logger.Errorf(format, args...)
}

// Criticalf logs always appear; They can not be disabled.
func (c *ChaincodeLogger) Criticalf(format string, args ...interface{}) {
	c.logger.Criticalf(format, args...)
}<|MERGE_RESOLUTION|>--- conflicted
+++ resolved
@@ -785,29 +785,6 @@
 	return stub.handler.handleTransfer(kvTranSet, stub.TxID)
 }
 
-<<<<<<< HEAD
-func (stub *ChaincodeStub) CrossTransfer(to string, amount *big.Int, pubTxId string, fromPlatform string) error {
-	if pubTxId == "" {
-		return fmt.Errorf(".public chain txId should be valid code.")
-	}
-	if to == "" || len(to) != wallet.AddressStringLength {
-		return fmt.Errorf(".from and to should be valid addresses.")
-	}
-	if amount.Cmp(big.NewInt(0)) < 0 {
-		return fmt.Errorf(".transfer amount should be a half-positive number.")
-	}
-	to = strings.ToLower(to)
-	tran := &kvcrosstranset.KVCrossTrans{}
-	tran.To = to
-	tran.Amount = amount.Bytes()
-	var tranSet []*kvcrosstranset.KVCrossTrans
-	tranSet = append(tranSet, tran)
-	kvTranSet := &kvcrosstranset.KVCrossTranSet{Trans: tranSet, PubTxId: pubTxId, FromPlatForm: fromPlatform, BalanceType: ""}
-	return stub.handler.handleCrossTransfer(kvTranSet, stub.TxID)
-}
-
-=======
->>>>>>> 686f0e5f
 func (stub *ChaincodeStub) GetAccount(address string) (*wallet.Account, error) {
 	if address == "" || len(address) != wallet.AddressStringLength {
 		return nil, fmt.Errorf("invalid address length")
